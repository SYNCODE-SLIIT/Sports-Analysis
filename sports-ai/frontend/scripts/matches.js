/* Matches dashboard logic */
(function(){
  // Determine backend base: if served from a static server (e.g. 5500) assume FastAPI on 8000 same host.
  const loc = window.location;
  let apiBase = loc.origin;
  if(loc.port && loc.port !== '8000'){
    apiBase = loc.protocol + '//' + loc.hostname + ':8000';
  }
  const liveListEl = document.getElementById('liveList');
  const finishedListEl = document.getElementById('finishedList');
  const liveCountEl = document.getElementById('liveCount');
  const finishedCountEl = document.getElementById('finishedCount');
  const datePicker = document.getElementById('datePicker');
  const refreshBtn = document.getElementById('refreshBtn');
  const statusEl = document.getElementById('status');

  const modal = document.getElementById('matchModal');
  const modalBody = document.getElementById('modalBody');
  const closeModal = document.getElementById('closeModal');
  closeModal.addEventListener('click', ()=> modal.classList.add('hidden'));
  modal.addEventListener('click', e=>{ if(e.target === modal) modal.classList.add('hidden'); });
  document.addEventListener('keydown', e=>{ if(e.key==='Escape') modal.classList.add('hidden'); });

  function showDetails(ev){
    // richer details modal (copied from history view)
    modalBody.innerHTML = `
      <div class="details-pane">
        <div class="details-controls" style="margin-bottom:.5rem;display:flex;gap:.5rem;flex-wrap:wrap;">
          <button id="augmentTagsBtn">Augment Timeline Tags</button>
          <button id="playerAnalyticsBtn">Player Analytics</button>
          <button id="multimodalBtn">Multimodal Extract</button>
        </div>
<<<<<<< HEAD
        <div id="summary" class="summary">
          <h3>Match Summary</h3>
          <div class="summary-body">Loading summary…</div>
        </div>
=======
>>>>>>> 1e28d6db
        <div id="details_info" class="details-info" style="margin-bottom:0.75rem"></div>
        <div id="highlights" class="highlights">
          <h3>Highlights</h3>
          <div class="hl-body">Loading highlights</div>
        </div>
        <div id="extras" class="extras">
          <h3>Extras</h3>
          <div class="extras-body">
            <div id="teams_section" class="extra-section"><h4>Teams</h4><div class="body">Loading…</div></div>
            <div id="players_section" class="extra-section"><h4>Players</h4><div class="body">Loading…</div></div>
            <div id="league_table_section" class="extra-section"><h4>League Table</h4><div class="body">Loading…</div></div>
            <div id="odds_section" class="extra-section"><h4>Odds</h4><div class="body">Loading…</div></div>
            <div id="prob_section" class="extra-section"><h4>Probabilities</h4><div class="body">Loading…</div></div>
            <div id="comments_section" class="extra-section"><h4>Comments</h4><div class="body">Loading…</div></div>
            <div id="seasons_section" class="extra-section"><h4>Seasons</h4><div class="body">Loading…</div></div>
          </div>
        </div>
      </div>`;

    const detailsInfo = modalBody.querySelector('#details_info');
    try{ ev.timeline = buildCleanTimeline(ev); }catch(e){ console.warn('buildCleanTimeline failed', e); }
    renderEventDetails(ev, detailsInfo);
<<<<<<< HEAD
    // Fetch AI summary (backend summarizer mounted under /summarizer)
    fetchMatchSummary(ev).catch(err => {
      console.error('Summary error:', err);
      const sBody = modalBody.querySelector('#summary .summary-body');
      if(sBody) sBody.textContent = 'Summary error: ' + (err && err.message ? err.message : String(err));
    });
=======
>>>>>>> 1e28d6db
    // Auto-augment in background
    setTimeout(()=> { try{ augmentEventTags(ev); }catch(e){ console.warn('auto augment failed', e); } }, 300);

    // wire feature buttons
    const augmentBtn = modalBody.querySelector('#augmentTagsBtn');
    const playerBtn = modalBody.querySelector('#playerAnalyticsBtn');
    const multimodalBtn = modalBody.querySelector('#multimodalBtn');
    if(augmentBtn) augmentBtn.addEventListener('click', ()=> augmentEventTags(ev));
    if(playerBtn) playerBtn.addEventListener('click', ()=> runPlayerAnalytics(ev));
    if(multimodalBtn) multimodalBtn.addEventListener('click', ()=> runMultimodalExtract(ev));

    modal.classList.remove('hidden');
    fetchHighlights(ev).catch(err => {
      console.error('Highlights error:', err);
      const body = modalBody.querySelector('#highlights .hl-body'); if(body) body.textContent = 'Highlights error: ' + (err && err.message ? err.message : String(err));
    });
    fetchExtras(ev).catch(err => {
      console.error('Extras error:', err);
      const sec = modalBody.querySelector('#extras .extras-body'); if(sec) sec.textContent = 'Extras error: ' + (err && err.message ? err.message : String(err));
    });
  }
<<<<<<< HEAD
  // ----- Match Summary via backend summarizer -----
  async function fetchMatchSummary(ev){
    const sBody = modalBody.querySelector('#summary .summary-body');
    if(!sBody) return;
    sBody.textContent = 'Loading summary…';

    // Build best-effort payload
    const payload = { provider: 'auto' };
    const eventId = ev.idEvent || ev.event_key || ev.id || ev.match_id;
    if(eventId) payload.eventId = String(eventId);
    // Event name as "Home vs Away"
    const home = ev.event_home_team || ev.strHomeTeam || ev.home_team || '';
    const away = ev.event_away_team || ev.strAwayTeam || ev.away_team || '';
    if(home && away) payload.eventName = `${home} vs ${away}`;
    // Date if present
    const date = ev.event_date || ev.dateEvent || ev.date || '';
    if(date) payload.date = date;

    const url = apiBase + '/summarizer/summarize';
    const resp = await fetch(url, { method: 'POST', headers: {'Content-Type':'application/json'}, body: JSON.stringify(payload)});
    if(!resp.ok){
      // Try fallback: if summarizer mounted path differs (rare), surface HTTP error
      const txt = await resp.text().catch(()=> '');
      throw new Error('HTTP '+resp.status + (txt? (': '+txt):''));
    }
    const j = await resp.json();
    if(!j || j.ok === false) throw new Error(j && j.detail ? (j.detail.reason || JSON.stringify(j.detail)) : 'No summary');
    renderSummary(j, sBody);
  }

  function renderSummary(s, container){
    container.innerHTML = '';
    const card = document.createElement('div');
    card.style.cssText = 'background:white;border-radius:16px;padding:20px;margin-bottom:16px;box-shadow:0 4px 20px rgba(0,0,0,0.08)';

    const title = document.createElement('div');
    title.style.cssText = 'font-size:18px;font-weight:700;color:#111827;margin-bottom:8px';
    title.textContent = s.headline || 'Match Summary';
    card.appendChild(title);

    const para = document.createElement('div');
    para.style.cssText = 'color:#374151;line-height:1.6;margin-bottom:12px;white-space:pre-wrap';
    para.textContent = s.one_paragraph || '';
    card.appendChild(para);

    if(Array.isArray(s.bullets) && s.bullets.length){
      const ul = document.createElement('ul'); ul.style.cssText = 'margin:0 0 8px 1rem;color:#374151';
      s.bullets.slice(0,6).forEach(b=>{ const li=document.createElement('li'); li.textContent=b; ul.appendChild(li); });
      card.appendChild(ul);
    }

    // Small meta footer
    const meta = document.createElement('div');
    meta.style.cssText = 'font-size:12px;color:#6b7280;margin-top:8px';
    if(s.source_meta && s.source_meta.bundle){
      const t = s.source_meta.bundle.teams || {}; const sc = s.source_meta.bundle.score || {};
      meta.textContent = `${t.home||''} ${sc.home!=null?sc.home:''}–${sc.away!=null?sc.away:''} ${t.away||''}`;
    }
    card.appendChild(meta);

    container.appendChild(card);
  }
=======
>>>>>>> 1e28d6db

  // --- Details rendering & timeline helpers (from history.js) ---
  function renderEventDetails(ev, container){
    if(!container) return;
    container.innerHTML = '';

    const home = ev.event_home_team || ev.strHomeTeam || ev.home_team || '';
    const away = ev.event_away_team || ev.strAwayTeam || ev.away_team || '';
    const _league = ev.league_name || ev.strLeague || '';
    const _country = ev.country_name || ev.strCountry || ev.country || '';
    const league = _country && _league ? (_country + ' — ' + _league) : _league;
    const date = ev.event_date || ev.dateEvent || ev.date || '';
    const time = ev.event_time || ev.strTime || '';
    const status = ev.event_status || ev.status || '';
    const venue = ev.venue || ev.stadium || ev.strVenue || ev.location || ev.event_venue || '';

    // Score determination
    let homeScore = '', awayScore = '';
    if (ev.event_final_result && ev.event_final_result.includes('-')) {
      const parts = ev.event_final_result.split('-'); homeScore = parts[0]?.trim()||''; awayScore = parts[1]?.trim()||'';
    } else if (ev.home_score !== undefined && ev.away_score !== undefined){ homeScore = String(ev.home_score); awayScore = String(ev.away_score); }

    // Main match card
    const matchCard = document.createElement('div');
    matchCard.style.cssText = 'background: linear-gradient(135deg, #667eea 0%, #764ba2 100%); border-radius:16px; padding:24px; color:white; margin-bottom:20px;';

    const leagueBar = document.createElement('div'); leagueBar.style.cssText='display:flex;justify-content:space-between;align-items:center;margin-bottom:12px;font-size:14px;opacity:.9';
    leagueBar.innerHTML = `<span style="background: rgba(255,255,255,0.2); padding: 4px 12px; border-radius: 20px;">${league}</span><span style="background: ${getStatusColor(status)}; padding: 4px 12px; border-radius: 20px;">${status || 'Finished'}</span>`;

    const teamsSection = document.createElement('div'); teamsSection.style.cssText='display:flex;justify-content:space-between;align-items:center;margin-bottom:12px;';
    const homeTeam = createTeamDisplay(home, ev.home_team_logo || ev.strHomeTeamBadge, true);
    const scoreDisplay = createScoreDisplay(homeScore, awayScore);
    const awayTeam = createTeamDisplay(away, ev.away_team_logo || ev.strAwayTeamBadge, false);
    teamsSection.appendChild(homeTeam); teamsSection.appendChild(scoreDisplay); teamsSection.appendChild(awayTeam);

    const matchInfo = document.createElement('div'); matchInfo.style.cssText='display:flex;gap:12px;flex-wrap:wrap;font-size:14px;opacity:.9;';
    if(date) matchInfo.innerHTML += `<span>📅 ${date}</span>`; if(time) matchInfo.innerHTML += `<span>🕐 ${time}</span>`; if(venue) matchInfo.innerHTML += `<span>🏟️ ${venue}</span>`;

    matchCard.appendChild(leagueBar); matchCard.appendChild(teamsSection); matchCard.appendChild(matchInfo);
    container.appendChild(matchCard);

    renderMatchStats(ev, container);
    renderMatchTimeline(ev, container);
    renderAdditionalInfo(ev, container);
  }

  function createTeamDisplay(teamName, logo, isHome){
    const team = document.createElement('div'); team.style.cssText = `display:flex;flex-direction:column;align-items:${isHome? 'flex-start':'flex-end'};flex:1;`;
    if(logo){ const logoImg = document.createElement('img'); logoImg.src = logo; logoImg.style.cssText='width:48px;height:48px;object-fit:contain;margin-bottom:8px'; logoImg.onerror=()=>logoImg.remove(); team.appendChild(logoImg); }
    const name = document.createElement('div'); name.style.cssText='font-weight:600;font-size:18px;'; name.textContent = teamName; team.appendChild(name);
    return team;
  }

  function createScoreDisplay(homeScore, awayScore){
    const scoreContainer = document.createElement('div'); scoreContainer.style.cssText='display:flex;align-items:center;gap:16px;font-size:36px;font-weight:700;text-shadow:0 2px 4px rgba(0,0,0,0.3)';
    scoreContainer.innerHTML = `<span>${homeScore||'-'}</span><span style="font-size:24px;opacity:.7;">:</span><span>${awayScore||'-'}</span>`; return scoreContainer;
  }

  function getStatusColor(status){ const s = String(status).toLowerCase(); if(s.includes('live')||s.includes('1st')||s.includes('2nd')) return 'rgba(34,197,94,0.8)'; if(s.includes('finished')||s.includes('ft')) return 'rgba(107,114,128,0.8)'; if(s.includes('postponed')||s.includes('cancelled')) return 'rgba(239,68,68,0.8)'; return 'rgba(107,114,128,0.8)'; }

  function renderMatchStats(ev, container){
    const statsData = extractMatchStats(ev); if(Object.keys(statsData).length===0) return;
    const statsCard = document.createElement('div'); statsCard.style.cssText='background:white;border-radius:16px;padding:24px;margin-bottom:20px;box-shadow:0 4px 20px rgba(0,0,0,0.08)';
    const title = document.createElement('h3'); title.style.cssText='margin:0 0 20px 0;color:#1f2937;font-size:20px'; title.innerHTML='📊 Match Statistics'; statsCard.appendChild(title);
    Object.entries(statsData).forEach(([statName, values])=>{ statsCard.appendChild(createStatRow(statName, values.home, values.away)); }); container.appendChild(statsCard);
  }

  function extractMatchStats(ev){
    const stats = {};
    const statMappings = {
      'Possession':['possession_home','possession_away'],'Shots':['shots_home','shots_away'],'Shots on Target':['shots_on_target_home','shots_on_target_away'],'Corners':['corners_home','corners_away'],'Yellow Cards':['yellow_cards_home','yellow_cards_away'],'Red Cards':['red_cards_home','red_cards_away'],'Fouls':['fouls_home','fouls_away'],'Offsides':['offsides_home','offsides_away']
    };
    Object.entries(statMappings).forEach(([displayName,[homeKey,awayKey]])=>{ if(ev[homeKey]!==undefined||ev[awayKey]!==undefined) stats[displayName]={home:ev[homeKey]||0,away:ev[awayKey]||0}; });
    return stats;
  }

  function createStatRow(statName, homeValue, awayValue){
    const row = document.createElement('div'); row.style.cssText='margin-bottom:16px;';
    const header = document.createElement('div'); header.style.cssText='display:flex;justify-content:space-between;margin-bottom:8px;font-weight:600;color:#374151'; header.innerHTML = `<span>${homeValue}</span><span>${statName}</span><span>${awayValue}</span>`;
    row.appendChild(header); row.appendChild(createProgressBar(homeValue, awayValue, statName.toLowerCase().includes('possession'))); return row;
  }

  function createProgressBar(homeValue, awayValue, isPercentage){
    const container = document.createElement('div'); container.style.cssText='height:8px;background:#e5e7eb;border-radius:4px;overflow:hidden;display:flex;';
    const homeNum = parseFloat(homeValue)||0; const awayNum = parseFloat(awayValue)||0; const total = homeNum+awayNum;
    if(total>0){ const homePercent = isPercentage?homeNum: (homeNum/total)*100; const awayPercent = isPercentage?awayNum: (awayNum/total)*100; const homeBar = document.createElement('div'); homeBar.style.cssText=`width:${homePercent}%;background:linear-gradient(90deg,#3b82f6,#1d4ed8);transition:width 0.3s ease;`; const awayBar=document.createElement('div'); awayBar.style.cssText=`width:${awayPercent}%;background:linear-gradient(90deg,#ef4444,#dc2626);transition:width 0.3s ease;`; container.appendChild(homeBar); container.appendChild(awayBar); }
    return container;
  }

  function renderMatchTimeline(ev, container){
    let timeline = ev.timeline || ev.timeline_items || ev.events || ev.event_timeline || ev.eventTimeline || ev.event_entries || [];
    if(timeline && !Array.isArray(timeline) && typeof timeline === 'object'){ const vals = Object.values(timeline).filter(Boolean); const arr = vals.reduce((acc, cur)=> acc.concat(Array.isArray(cur)?cur:[]), []); if(arr.length>0) timeline = arr; }
    if(!Array.isArray(timeline) || timeline.length===0) timeline = synthesizeTimelineFromEvent(ev);
    if(!Array.isArray(timeline) || timeline.length===0) return;
<<<<<<< HEAD
  const timelineCard = document.createElement('div'); timelineCard.style.cssText='background:white;border-radius:16px;padding:24px;margin-bottom:20px;box-shadow:0 4px 20px rgba(0,0,0,0.08)'; const title = document.createElement('h3'); title.style.cssText='margin:0 0 20px 0;color:#1f2937;font-size:20px'; title.innerHTML='⚽ Match Timeline'; timelineCard.appendChild(title);
  const timelineContainer = document.createElement('div'); timelineContainer.style.cssText='position:relative;'; timeline.forEach((event, index)=>{ timelineContainer.appendChild(createTimelineEvent(event, index===timeline.length-1, ev)); }); timelineCard.appendChild(timelineContainer); container.appendChild(timelineCard);
=======
    const timelineCard = document.createElement('div'); timelineCard.style.cssText='background:white;border-radius:16px;padding:24px;margin-bottom:20px;box-shadow:0 4px 20px rgba(0,0,0,0.08)'; const title = document.createElement('h3'); title.style.cssText='margin:0 0 20px 0;color:#1f2937;font-size:20px'; title.innerHTML='⚽ Match Timeline'; timelineCard.appendChild(title);
    const timelineContainer = document.createElement('div'); timelineContainer.style.cssText='position:relative;'; timeline.forEach((event, index)=>{ timelineContainer.appendChild(createTimelineEvent(event, index===timeline.length-1)); }); timelineCard.appendChild(timelineContainer); container.appendChild(timelineCard);
>>>>>>> 1e28d6db
  }

  function synthesizeTimelineFromEvent(ev){
    try{ const out=[]; const scorers = ev.scorers||ev.goals||ev.goal_scorers||ev.scorers_list||ev.goals_list||[]; if(Array.isArray(scorers)&&scorers.length>0){ scorers.forEach(s=>{ const minute = s.minute||s.time||s.minute_display||s.m||s.match_minute||''; const name = s.name||s.player||s.scorer||s.player_name||s.player_fullname||''; const team = s.team||s.side||s.club||''; const desc = s.description||s.text||(name?`Goal by ${name}`:'Goal'); const tags = s.tags||s.predicted_tags||s.predictedTags||s.labels|| (s.type?[s.type]:[]); out.push({ minute, description: desc, player: name, team, type: s.type||'goal', predicted_tags: tags, raw: s }); }); }
      const comments = ev.comments||ev.comments_list||ev.match_comments||ev.play_by_play||ev.commentary||[]; if(Array.isArray(comments)&&comments.length>0){ comments.slice(0,8).forEach(c=>{ const minute = c.time||c.minute||c.comments_time||c.match_minute||''; const desc = c.text||c.comment||c.comments_text||c.body||''; const tags = c.tags||c.predicted_tags||c.predictedTags||c.labels||[]; if(desc) out.push({ minute, description: desc, predicted_tags: tags, raw: c }); }); }
      if(out.length===0){ const home = ev.event_home_team||ev.strHomeTeam||ev.home_team||ev.homeName||''; const away = ev.event_away_team||ev.strAwayTeam||ev.away_team||ev.awayName||''; const score = ev.event_final_result||ev.event_ft_result||(ev.home_score!=null&&ev.away_score!=null?`${ev.home_score} - ${ev.away_score}`:''); if(home||away||score) out.push({ minute:'', description: `${home} vs ${away} ${score}`, predicted_tags: [], raw: ev }); }
      const enriched = out.map(entry=>{ const hasTags = entry.predicted_tags && Array.isArray(entry.predicted_tags) && entry.predicted_tags.length>0; if(!hasTags){ const inferred = detectTagsFromText(entry.description||''); entry.predicted_tags = inferred; } return entry; }); return enriched; }catch(e){ return []; }
  }

  function detectTagsFromText(text){ if(!text) return []; const t=String(text).toLowerCase(); const tags=new Set(); if(t.includes('goal')||/scores?|scored|goal by|assist/.test(t)) tags.add('goal'); if(t.includes('penalty')) tags.add('penalty'); if(t.includes('yellow card')||t.includes('yellow')) tags.add('yellow card'); if(t.includes('red card')||t.includes('sent off')||t.includes('red')) tags.add('red card'); if(t.includes('substitution')||t.includes('sub')||t.includes('replaced')) tags.add('substitution'); if(t.includes('corner')) tags.add('corner'); if(t.includes('offside')) tags.add('offside'); if(t.includes('penalty shootout')||t.includes('shootout')) tags.add('shootout'); const playerMatch = text.match(/by\s+([A-Z][a-z]+\s?[A-Z]?[a-z]*)/); if(playerMatch) tags.add('player'); return Array.from(tags).map(s=>({ text: s, source: 'heuristic', confidence: undefined, isModel: false })); }

  function buildCleanTimeline(ev){
    const out=[]; const goalsSrc = ev.goalscorers||ev.goals||ev.goalscorer||[]; (goalsSrc||[]).forEach(g=>{ const minute = g.time||g.minute||''; const player = g.home_scorer||g.away_scorer||g.scorer||g.player||''; const assist = g.home_assist||g.away_assist||g.assist||''; const team = (g.away_scorer? ev.event_away_team : (g.home_scorer? ev.event_home_team : '')); const score = g.score||''; out.push({ minute, type:'goal', player, assist, team, description: `${minute} — ${player} (${team}) scores — assist: ${assist} — score: ${score}`, tags: ['goal'] }); });
    const subs = ev.substitutes||ev.subs||ev.substitutions||[]; (subs||[]).forEach(s=>{ const minute = s.time||''; if(s.home_scorer && typeof s.home_scorer === 'object' && Object.keys(s.home_scorer).length>0){ out.push({ minute, type:'substitution', player_in: s.home_scorer.in, player_out: s.home_scorer.out, team: ev.event_home_team || 'home', description: `${minute} — ${s.home_scorer.in} ON for ${s.home_scorer.out} (${ev.event_home_team})`, tags: ['substitution'] }); } if(s.away_scorer && typeof s.away_scorer === 'object' && Object.keys(s.away_scorer).length>0){ out.push({ minute, type:'substitution', player_in: s.away_scorer.in, player_out: s.away_scorer.out, team: ev.event_away_team || 'away', description: `${minute} — ${s.away_scorer.in} ON for ${s.away_scorer.out} (${ev.event_away_team})`, tags: ['substitution'] }); } });
    const cards = ev.cards||[]; (cards||[]).forEach(c=>{ const minute = c.time||''; const player = c.home_fault||c.away_fault||''; const cardType = (c.card||'').toLowerCase(); const team = c.home_fault? ev.event_home_team : (c.away_fault? ev.event_away_team : ''); out.push({ minute, type:'card', player, card: cardType, team, description: `${minute} — ${cardType} for ${player} (${team})`, tags: [cardType] }); });
    function minuteSortKey(m){ if(!m) return 0; const plus = String(m).includes('+'); if(plus){ const parts = String(m).split('+'); return Number(parts[0]) + Number(parts[1]) / 100; } return Number(m)||0; }
    out.sort((a,b)=> minuteSortKey(a.minute) - minuteSortKey(b.minute)); return out;
  }

<<<<<<< HEAD
  function createTimelineEvent(event, isLast, matchCtx){
=======
  function createTimelineEvent(event, isLast){
>>>>>>> 1e28d6db
    const eventDiv = document.createElement('div'); eventDiv.style.cssText = `display:flex;align-items:flex-start;margin-bottom:${isLast?'0':'16px'};position:relative;`;
    const normTags = normalizeEventTags(event); const tags = Array.isArray(normTags)?normTags.map(t=>t.text):[];
    const minute = event.minute || event.time || ''; const description = event.description || event.text || event.event || '';
    const timeline = document.createElement('div'); timeline.style.cssText='display:flex;flex-direction:column;align-items:center;margin-right:16px;flex-shrink:0;'; const dot = document.createElement('div'); dot.style.cssText = `width:12px;height:12px;border-radius:50%;background:${getEventColor(description,tags)};border:3px solid white;box-shadow:0 0 0 2px ${getEventColor(description,tags)};`; const line = document.createElement('div'); line.style.cssText = `width:2px;height:24px;background:#e5e7eb;${isLast? 'display:none;':''}`; timeline.appendChild(dot); timeline.appendChild(line);
    const content = document.createElement('div'); content.style.cssText='flex:1;'; const eventHeader = document.createElement('div'); eventHeader.style.cssText='display:flex;align-items:center;gap:8px;margin-bottom:4px;'; const minuteSpan = document.createElement('span'); minuteSpan.style.cssText='background:#f3f4f6;padding:2px 8px;border-radius:12px;font-size:12px;font-weight:600;color:#6b7280;'; minuteSpan.textContent = minute? `${minute}'` : '';
    const icon = document.createElement('span'); icon.style.fontSize='16px'; icon.textContent = getEventIcon(description, tags); eventHeader.appendChild(minuteSpan); eventHeader.appendChild(icon);
    const eventText = document.createElement('div'); eventText.style.cssText='color:#374151;margin-bottom:8px;'; eventText.textContent = description;
    content.appendChild(eventHeader); content.appendChild(eventText);
    if(Array.isArray(normTags) && normTags.length>0){ const tagsContainer = document.createElement('div'); tagsContainer.style.cssText='display:flex;gap:6px;flex-wrap:wrap;margin-top:6px;align-items:center;'; const hasModel = normTags.some(t=>t.isModel); if(hasModel){ const mlBadge = document.createElement('span'); mlBadge.textContent='ML'; mlBadge.title='Model-predicted tag present'; mlBadge.style.cssText='background:#7c3aed;color:white;padding:2px 6px;border-radius:10px;font-size:11px;font-weight:700;'; tagsContainer.appendChild(mlBadge); }
      normTags.forEach(t=>{ const tagSpan = document.createElement('span'); const color = t.isModel? '#6d28d9' : getTagColor(t.text||''); tagSpan.style.cssText = `background:${color};color:white;padding:2px 8px;border-radius:12px;font-size:11px;font-weight:500;display:inline-flex;align-items:center;gap:8px;`; const label = document.createElement('span'); label.textContent = t.text; tagSpan.appendChild(label); if(t.confidence!==undefined && t.confidence!==null){ const conf = document.createElement('small'); conf.textContent = ` ${Number(t.confidence).toFixed(2)}`; conf.style.opacity='0.9'; conf.style.marginLeft='6px'; conf.style.fontSize='10px'; tagSpan.appendChild(conf); } tagsContainer.appendChild(tagSpan); }); content.appendChild(tagsContainer); }
    const rawToggle = document.createElement('button'); rawToggle.textContent='Show raw'; rawToggle.style.cssText='margin-left:8px;background:transparent;border:1px dashed #d1d5db;color:#374151;padding:4px 8px;border-radius:6px;cursor:pointer;font-size:12px;'; const rawPre = document.createElement('pre'); rawPre.style.cssText='display:none;margin-top:8px;background:#111827;color:#e5e7eb;padding:8px;border-radius:8px;overflow:auto;max-height:240px;'; try{ rawPre.textContent = JSON.stringify(event.raw || event, null, 2); }catch(e){ rawPre.textContent = String(event.raw || event); } rawToggle.addEventListener('click', ()=>{ if(rawPre.style.display==='none'){ rawPre.style.display='block'; rawToggle.textContent='Hide raw'; } else { rawPre.style.display='none'; rawToggle.textContent='Show raw'; } }); content.appendChild(rawToggle); content.appendChild(rawPre);
<<<<<<< HEAD

    // Hover brief on the movement dot for special events
    try{
      const etype = deriveEventType(description, tags, event);
      if(etype){
        dot.style.cursor = 'help';
        const onEnter = async (e)=>{
          showEventTooltip(dot, 'Summarizing…');
          try{
            const brief = await getEventBrief(etype, { minute, description, event, tags }, matchCtx);
            showEventTooltip(dot, brief);
          }catch(err){ showEventTooltip(dot, description || etype); }
        };
        const onLeave = ()=> hideEventTooltip();
        const onMove = ()=> positionEventTooltip(dot);
        dot.addEventListener('mouseenter', onEnter);
        dot.addEventListener('mouseleave', onLeave);
        dot.addEventListener('mousemove', onMove);
      }
    }catch(_e){ /* ignore hover errors */ }
    eventDiv.appendChild(timeline); eventDiv.appendChild(content); return eventDiv;
  }

  // ---- Event brief tooltip helpers ----
  const _eventBriefCache = new Map();
  function _briefKey(etype, payload){
    const p = payload||{}; return [etype, p.minute||'', (p.description||'').slice(0,80), (p.event&& (p.event.player||p.event.home_scorer||p.event.away_scorer||''))||'', p.tags && p.tags.join('|')].join('::');
  }
  function deriveEventType(description, tags, ev){
    const t = (Array.isArray(tags)?tags.join(' ').toLowerCase():String(tags||'').toLowerCase());
    const d = String(description||'').toLowerCase();
    if(t.includes('goal')||/\bgoal\b|scored|scores/.test(d)) return 'goal';
    if(t.includes('red')) return 'red card';
    if(t.includes('yellow')) return 'yellow card';
    if(t.includes('substitution')||/\bsub\b|replaced/.test(d)) return 'substitution';
    return null;
  }
  async function getEventBrief(etype, payload, matchCtx){
    const key = _briefKey(etype, payload);
    if(_eventBriefCache.has(key)) return _eventBriefCache.get(key);
    const ev = (payload && payload.event) || {};
    const tags = payload && payload.tags || [];
    // Build context
    const home = matchCtx?.event_home_team || matchCtx?.strHomeTeam || matchCtx?.home_team || '';
    const away = matchCtx?.event_away_team || matchCtx?.strAwayTeam || matchCtx?.away_team || '';
    const payloadBody = {
      provider: 'auto',
      eventId: String(matchCtx?.idEvent || matchCtx?.event_key || matchCtx?.id || matchCtx?.match_id || '' ) || undefined,
      eventName: (home && away) ? `${home} vs ${away}` : undefined,
      date: matchCtx?.event_date || matchCtx?.dateEvent || matchCtx?.date || undefined,
      events: [{
        minute: payload.minute || ev.minute || ev.time || '',
        type: etype,
        description: payload.description || ev.description || ev.text || ev.event || '',
        player: ev.player || ev.home_scorer || ev.away_scorer || ev.player_name || '',
        team: ev.team || '',
        tags: Array.isArray(tags)? tags.slice(0,6) : undefined,
      }]
    };
    let brief = '';
    try{
      const r = await fetch(apiBase + '/summarizer/summarize/events', { method:'POST', headers:{'Content-Type':'application/json'}, body: JSON.stringify(payloadBody)});
      if(r.ok){ const j = await r.json(); brief = (j && j.items && j.items[0] && j.items[0].brief) || ''; }
    }catch(_e){ /* ignore */ }
    if(!brief){
      const minute = payload.minute || ev.minute || ev.time || '';
      const player = ev.player || ev.home_scorer || ev.away_scorer || ev.player_name || '';
      if(etype==='goal') brief = `${player||'Unknown'} scores at ${minute||'?'}.'`;
      else if(etype==='yellow card') brief = `Yellow card for ${player||'unknown'} at ${minute||'?'}.`;
      else if(etype==='red card') brief = `Red card for ${player||'unknown'} at ${minute||'?'}.`;
      else if(etype==='substitution') brief = payload.description || 'Substitution.';
      else brief = payload.description || etype;
    }
    _eventBriefCache.set(key, brief);
    return brief;
  }
  let _evtTooltip; 
  function ensureTooltip(){
    if(_evtTooltip) return _evtTooltip;
    const d = document.createElement('div');
    d.style.cssText = 'position:fixed;z-index:9999;max-width:320px;background:#111827;color:#e5e7eb;padding:8px 10px;border-radius:8px;box-shadow:0 6px 24px rgba(0,0,0,0.25);font-size:12px;line-height:1.4;pointer-events:none;display:none;';
    document.body.appendChild(d); _evtTooltip = d; return d;
  }
  function showEventTooltip(anchor, text){ const d=ensureTooltip(); d.textContent = String(text||''); d.style.display='block'; positionEventTooltip(anchor); }
  function hideEventTooltip(){ if(_evtTooltip) _evtTooltip.style.display='none'; }
  function positionEventTooltip(anchor){ if(!_evtTooltip) return; const r = anchor.getBoundingClientRect(); const pad=8; let x = r.right + pad; let y = r.top - 4; const vw = window.innerWidth; const vh = window.innerHeight; const dw = _evtTooltip.offsetWidth; const dh = _evtTooltip.offsetHeight; if(x+dw+12>vw) x = r.left - dw - pad; if(x<4) x=4; if(y+dh+12>vh) y = vh - dh - 8; if(y<4) y=4; _evtTooltip.style.left = `${Math.round(x)}px`; _evtTooltip.style.top = `${Math.round(y)}px`; }

=======
    eventDiv.appendChild(timeline); eventDiv.appendChild(content); return eventDiv;
  }

>>>>>>> 1e28d6db
  function getEventIcon(description, tags){ const desc=String(description).toLowerCase(); const tagStr = Array.isArray(tags)?tags.join(' ').toLowerCase():String(tags).toLowerCase(); if(desc.includes('goal')||tagStr.includes('goal')) return '⚽'; if(desc.includes('yellow')||tagStr.includes('yellow')) return '🟨'; if(desc.includes('red')||tagStr.includes('red')) return '🟥'; if(desc.includes('substitution')||tagStr.includes('substitution')) return '🔄'; if(desc.includes('corner')||tagStr.includes('corner')) return '📐'; if(desc.includes('penalty')||tagStr.includes('penalty')) return '⚽'; if(desc.includes('offside')||tagStr.includes('offside')) return '🚩'; return '⚪'; }

  function getEventColor(description, tags){ const desc=String(description).toLowerCase(); const tagStr = Array.isArray(tags)?tags.join(' ').toLowerCase():String(tags).toLowerCase(); if(desc.includes('goal')||tagStr.includes('goal')) return '#10b981'; if(desc.includes('yellow')||tagStr.includes('yellow')) return '#f59e0b'; if(desc.includes('red')||tagStr.includes('red')) return '#ef4444'; if(desc.includes('substitution')||tagStr.includes('substitution')) return '#8b5cf6'; return '#6b7280'; }

  function getTagColor(tag){ const t = String(tag).toLowerCase(); if(t.includes('goal')) return '#10b981'; if(t.includes('card')) return '#f59e0b'; if(t.includes('substitution')) return '#8b5cf6'; if(t.includes('penalty')) return '#ef4444'; return '#6b7280'; }

  function normalizeEventTags(evt){
    const candidates = []; if(evt){ if(evt.predicted_tags !== undefined) candidates.push(evt.predicted_tags); if(evt.predictedTags !== undefined) candidates.push(evt.predictedTags); if(evt.tags !== undefined) candidates.push(evt.tags); if(evt.labels !== undefined) candidates.push(evt.labels); if(evt.labels_list !== undefined) candidates.push(evt.labels_list); }
    let raw = [];
    for(const c of candidates){ if(c === undefined || c === null) continue; if(Array.isArray(c) && c.length>0){ raw = c; break; } if(typeof c === 'string' && c.trim()){ raw = [c]; break; } if(typeof c === 'object' && !Array.isArray(c)){ raw = [c]; break; } }
    const out = []; if(!raw) return out; try{ if(!Array.isArray(raw)){ if(typeof raw === 'string') raw = [raw]; else if(typeof raw === 'object') raw = [raw]; else raw = []; } }catch(e){ return out; }
    raw.forEach(r=>{ if(r===undefined||r===null) return; if(typeof r === 'string'){ const isModel = /^model[:\-\s]/i.test(r) || /\bmodel\b|\bml\b/i.test(r); const text = r.replace(/^model[:\-\s]+/i,'').trim(); out.push({ text: text||r, source: isModel? 'model':'rule', confidence: undefined, isModel }); return; } if(typeof r === 'object'){ const text = r.label||r.text||r.name||r.tag||JSON.stringify(r); const src = r.source||r.origin||r.by||r.src||r.provider||''; const conf = r.confidence||r.score||r.probability||r.p||r.conf||undefined; const isModel = String(src).toLowerCase().includes('model')||String(src).toLowerCase().includes('ml')||/^model[:\-\s]/i.test(text)||!!r.isModel; out.push({ text, source: src || (isModel ? 'model':'rule'), confidence: conf, isModel }); return; } }); return out; }

  function renderAdditionalInfo(ev, container){
    const infoCard = document.createElement('div'); infoCard.style.cssText='background:white;border-radius:16px;padding:24px;box-shadow:0 4px 20px rgba(0,0,0,0.08)'; const title = document.createElement('h3'); title.style.cssText='margin:0 0 16px 0;color:#1f2937;font-size:20px'; title.innerHTML='ℹ️ Additional Information'; infoCard.appendChild(title);
    const infoGrid = document.createElement('div'); infoGrid.style.cssText='display:grid;grid-template-columns:repeat(auto-fit,minmax(200px,1fr));gap:16px;';
    const infoItems = [['Event ID', ev.idEvent || ev.event_key || 'N/A'], ['League ID', ev.league_key || ev.idLeague || 'N/A'], ['Season', ev.season || ev.strSeason || 'N/A'], ['Round', ev.round || ev.intRound || 'N/A'], ['Weather', ev.weather || 'N/A'], ['Temperature', ev.temperature || 'N/A']].filter(([l,v])=> v && v !== 'N/A');
    infoItems.forEach(([label,value])=>{ const item = document.createElement('div'); item.style.cssText='padding:12px;background:#f9fafb;border-radius:8px;border-left:4px solid #3b82f6;'; item.innerHTML = `<div style="font-size:12px;color:#6b7280;font-weight:500;margin-bottom:4px;">${label}</div><div style="color:#1f2937;font-weight:600;">${value}</div>`; infoGrid.appendChild(item); });
    if(infoGrid.children.length>0){ infoCard.appendChild(infoGrid); container.appendChild(infoCard); }
    const videoUrl = ev.strYoutube || ev.video_url || ev.video; if(videoUrl){ const videoCard=document.createElement('div'); videoCard.style.cssText='background:linear-gradient(135deg,#f093fb 0%,#f5576c 100%);border-radius:16px;padding:20px;margin-top:16px;text-align:center;'; const videoLink=document.createElement('a'); videoLink.href=videoUrl; videoLink.target='_blank'; videoLink.rel='noopener noreferrer'; videoLink.style.cssText='color:white;text-decoration:none;font-weight:600;font-size:16px;display:inline-flex;align-items:center;gap:8px;'; videoLink.innerHTML='🎥 Watch Match Highlights'; videoCard.appendChild(videoLink); container.appendChild(videoCard); }
  }

  function escapeHtml(unsafe){
    return String(unsafe).replace(/[&<>"'`=\/]/g, function (s) {
      return ({
        '&': '&amp;',
        '<': '&lt;',
        '>': '&gt;',
        '"': '&quot;',
        "'": '&#39;',
        '/': '&#x2F;',
        '`': '&#x60;',
        '=': '&#x3D;'
      })[s];
    });
  }

  // Helper to attach a "Show raw" toggle and pre element to any extras body
  function attachRawToggle(container, data, label){
    try{
      const rawToggle = document.createElement('button');
      rawToggle.textContent = (label && label.length>0) ? ('Show raw — ' + label) : 'Show raw';
      rawToggle.style.cssText = 'margin-top:12px; display:inline-block; background:transparent; border:1px dashed #d1d5db; color:#374151; padding:6px 10px; border-radius:6px; cursor:pointer; font-size:12px;';
      const rawPre = document.createElement('pre');
      rawPre.style.cssText = 'display:none; margin-top:8px; background:#0f1724; color:#e5e7eb; padding:8px; border-radius:8px; overflow:auto; max-height:360px; white-space:pre-wrap; word-break:break-word;';

      // Prepare a safe serializable copy
      let payload = data;
      try{
        // If it's Promise.allSettled results, map to simpler form
        if(Array.isArray(data) && data.length>0 && data[0] && (data[0].status === 'fulfilled' || data[0].status === 'rejected')){
          payload = data.map(r => {
            if(r && r.status === 'fulfilled') return {status:'fulfilled', value: r.value};
            if(r && r.status === 'rejected') return {status:'rejected', reason: String(r.reason)};
            return r;
          });
        } else if(data && typeof data === 'object' && (data.status === 'fulfilled' || data.status === 'rejected')){
          // single settled
          payload = (data.status === 'fulfilled') ? {status:'fulfilled', value: data.value} : {status:'rejected', reason: String(data.reason)};
        }
      }catch(e){ payload = data; }

      try{ rawPre.textContent = JSON.stringify(payload, null, 2); }catch(e){ rawPre.textContent = String(payload); }

      rawToggle.addEventListener('click', ()=>{
        if(rawPre.style.display === 'none'){
          rawPre.style.display = 'block'; rawToggle.textContent = rawToggle.textContent.replace(/^Show/,'Hide');
        } else {
          rawPre.style.display = 'none'; rawToggle.textContent = rawToggle.textContent.replace(/^Hide/,'Show');
        }
      });

      container.appendChild(rawToggle);
      container.appendChild(rawPre);
    }catch(e){ console.warn('attachRawToggle error', e); }
  }

  // Beautiful card creators for extras sections (from history.js)
  function createTeamCard(teamName, result) {
    const card = document.createElement('div');
    card.style.cssText = `background: white; border-radius: 12px; padding: 16px; margin-bottom: 12px; box-shadow: 0 2px 8px rgba(0,0,0,0.1); border-left: 4px solid #3b82f6;`;

    const header = document.createElement('div');
    header.style.cssText = `display: flex; align-items: center; gap: 12px; margin-bottom: 12px;`;

    const icon = document.createElement('div');
    icon.style.cssText = `width: 40px; height: 40px; background: linear-gradient(135deg, #3b82f6, #1d4ed8); border-radius: 50%; display: flex; align-items: center; justify-content: center; color: white; font-weight: bold;`;
    icon.textContent = '⚽';

    const title = document.createElement('h4');
    title.style.cssText = 'margin: 0; color: #1f2937; font-size: 18px;';
    title.textContent = teamName;

    header.appendChild(icon);
    header.appendChild(title);

    if(result.status === 'fulfilled' && result.value && result.value.ok) {
      const data = result.value.data || result.value.result || result.value.teams || result.value;
      const team = Array.isArray(data) ? data[0] : data;
      
      if(team) {
        const infoGrid = document.createElement('div');
        infoGrid.style.cssText = `display: grid; grid-template-columns: repeat(auto-fit, minmax(120px, 1fr)); gap: 12px;`;

        const teamInfo = [
          ['Founded', team.team_founded || team.intFormedYear || 'N/A'],
          ['Stadium', team.team_venue || team.strStadium || 'N/A'],
          ['Manager', team.team_manager || team.strManager || 'N/A'],
          ['League', team.league_name || team.strLeague || 'N/A'],
          ['Country', team.team_country || team.strCountry || 'N/A']
        ].filter(([label, value]) => value && value !== 'N/A');

        teamInfo.forEach(([label, value]) => {
          const item = document.createElement('div');
          item.style.cssText = `padding: 8px; background: #f8fafc; border-radius: 6px;`;
          item.innerHTML = `<div style="font-size: 11px; color: #6b7280; font-weight: 500; margin-bottom: 2px;">${label}</div><div style="color: #1f2937; font-weight: 600; font-size: 13px;">${value}</div>`;
          infoGrid.appendChild(item);
        });

        card.appendChild(header);
        card.appendChild(infoGrid);
      } else {
        card.appendChild(header);
        const noData = document.createElement('div');
        noData.style.cssText = 'color: #6b7280; font-style: italic;';
        noData.textContent = 'No team details available';
        card.appendChild(noData);
      }
    } else {
      card.appendChild(header);
      const error = document.createElement('div');
      error.style.cssText = 'color: #ef4444; font-style: italic;';
      error.textContent = 'Failed to load team data';
      card.appendChild(error);
    }

    return card;
  }

  function createPlayersCard(teamName, result) {
    const card = document.createElement('div');
    card.style.cssText = `background: white; border-radius: 12px; padding: 16px; margin-bottom: 12px; box-shadow: 0 2px 8px rgba(0,0,0,0.1); border-left: 4px solid #10b981;`;

    const header = document.createElement('div');
    header.style.cssText = `display: flex; align-items: center; gap: 12px; margin-bottom: 12px;`;

    const icon = document.createElement('div');
    icon.style.cssText = `width: 40px; height: 40px; background: linear-gradient(135deg, #10b981, #059669); border-radius: 50%; display: flex; align-items: center; justify-content: center; color: white; font-weight: bold;`;
    icon.textContent = '👥';

    const title = document.createElement('h4');
    title.style.cssText = 'margin: 0; color: #1f2937; font-size: 18px;';
    title.textContent = `${teamName} Squad`;

    header.appendChild(icon);
    header.appendChild(title);
    card.appendChild(header);

    let players = [];
    let errorMsg = null;
    try {
      if (!result) {
        players = [];
      } else if (result.status === 'rejected') {
        errorMsg = (result.reason && result.reason.message) ? result.reason.message : 'Request rejected';
      } else if (result.status === 'fulfilled' && result.value) {
        const v = result.value;
        if (v.data) {
          if (Array.isArray(v.data.result)) players = v.data.result;
          else if (Array.isArray(v.data.results)) players = v.data.results;
          else if (Array.isArray(v.data.players)) players = v.data.players;
          else if (Array.isArray(v.data)) players = v.data;
        }
        if (players.length === 0) {
          if (Array.isArray(v.result)) players = v.result;
          else if (Array.isArray(v.players)) players = v.players;
        }
        if (players.length === 0 && v.result && v.result.result && Array.isArray(v.result.result)) players = v.result.result;
      }
    } catch (e) {
      errorMsg = e && e.message ? e.message : String(e);
    }

    if (errorMsg) {
      const err = document.createElement('div');
      err.style.cssText = 'color: #ef4444; font-style: italic; text-align: center; padding: 12px;';
      err.textContent = 'Players error: ' + errorMsg;
      card.appendChild(err);
      return card;
    }

    if (!Array.isArray(players) || players.length === 0) {
      const noPlayers = document.createElement('div');
      noPlayers.style.cssText = 'color: #6b7280; font-style: italic; text-align: center; padding: 20px;';
      noPlayers.textContent = 'No players found';
      card.appendChild(noPlayers);
      return card;
    }

    const playersGrid = document.createElement('div');
    playersGrid.style.cssText = `display: grid; grid-template-columns: repeat(auto-fill, minmax(200px, 1fr)); gap: 8px; max-height: 360px; overflow-y: auto; padding-right: 6px;`;

    players.slice(0, 40).forEach(player => {
      const playerItem = document.createElement('div');
      playerItem.style.cssText = `display: flex; align-items: center; gap: 12px; padding: 8px; background: #f8fafc; border-radius: 6px; border: 1px solid #e2e8f0;`;

      const imgWrap = document.createElement('div');
      imgWrap.style.cssText = `width: 48px; height: 48px; border-radius: 8px; overflow: hidden; flex-shrink: 0; background: linear-gradient(135deg,#e6eefc,#dbeafe); display:flex;align-items:center;justify-content:center;`;

      const imgUrl = player.player_image || player.player_photo || player.photo || player.thumb || player.playerImage || player.image || '';
      if (imgUrl) {
        const img = document.createElement('img');
        img.src = imgUrl;
        img.alt = player.player_name || player.name || '';
        img.style.cssText = 'width:100%;height:100%;object-fit:cover;';
        img.onerror = () => imgWrap.textContent = (player.player_name || player.name || 'P').split(' ').map(s=>s[0]).slice(0,2).join('').toUpperCase();
        imgWrap.appendChild(img);
      } else {
        imgWrap.textContent = (player.player_name || player.name || 'P').split(' ').map(s=>s[0]).slice(0,2).join('').toUpperCase();
        imgWrap.style.fontWeight = '700';
        imgWrap.style.color = '#0f1724';
      }

      const info = document.createElement('div');
      info.style.cssText = 'flex:1;min-width:0;';

      const nameRow = document.createElement('div');
      nameRow.style.cssText = 'display:flex;justify-content:space-between;align-items:center;gap:8px;';
      const playerName = document.createElement('div');
      playerName.style.cssText = 'font-weight:600;color:#1f2937;font-size:13px;overflow:hidden;text-overflow:ellipsis;white-space:nowrap;';
      playerName.textContent = player.player_name || player.name || player.strPlayer || 'Unknown';

      const num = document.createElement('div');
      num.style.cssText = 'font-size:12px;color:#6b7280;font-weight:700;min-width:28px;text-align:center;';
      num.textContent = (player.player_number || player.number || player.strNumber) ? String(player.player_number || player.number || player.strNumber) : '';

      nameRow.appendChild(playerName);
      nameRow.appendChild(num);

      const metaRow = document.createElement('div');
      metaRow.style.cssText = 'display:flex;gap:8px;align-items:center;margin-top:4px;flex-wrap:wrap;';

      const position = document.createElement('div');
      position.style.cssText = 'font-size:11px;color:#6b7280;';
      position.textContent = player.player_type || player.position || player.strPosition || '';

      const stats = document.createElement('div');
      stats.style.cssText = 'font-size:11px;color:#6b7280;';
      const goals = player.player_goals || player.goals || player.scored || '';
      const assists = player.player_assists || player.assists || '';
      const parts = [];
      if (goals !== undefined && goals !== null && String(goals).trim() !== '') parts.push(`G:${goals}`);
      if (assists !== undefined && assists !== null && String(assists).trim() !== '') parts.push(`A:${assists}`);
      stats.textContent = parts.join(' • ');

      metaRow.appendChild(position);
      if (stats.textContent) metaRow.appendChild(stats);

      info.appendChild(nameRow);
      info.appendChild(metaRow);

      playerItem.appendChild(imgWrap);
      playerItem.appendChild(info);
      playersGrid.appendChild(playerItem);
    });

    card.appendChild(playersGrid);

    if (players.length > 40) {
      const moreInfo = document.createElement('div');
      moreInfo.style.cssText = 'margin-top: 8px; text-align: center; color: #6b7280; font-size: 12px;';
      moreInfo.textContent = `... and ${players.length - 40} more players`;
      card.appendChild(moreInfo);
    }

    return card;
  }

  function createLeagueTableCard(data) {
    const card = document.createElement('div');
    card.style.cssText = `background: white; border-radius: 12px; padding: 16px; box-shadow: 0 2px 8px rgba(0,0,0,0.1); border-left: 4px solid #f59e0b;`;

    const header = document.createElement('div');
    header.style.cssText = `display: flex; align-items: center; gap: 12px; margin-bottom: 16px;`;

    const icon = document.createElement('div');
    icon.style.cssText = `width: 40px; height: 40px; background: linear-gradient(135deg, #f59e0b, #d97706); border-radius: 50%; display: flex; align-items: center; justify-content: center; color: white; font-weight: bold;`;
    icon.textContent = '🏆';

    const title = document.createElement('h4');
    title.style.cssText = 'margin: 0; color: #1f2937; font-size: 18px;';
    title.textContent = 'League Table';

    header.appendChild(icon);
    header.appendChild(title);
    card.appendChild(header);

    let teams = [];
    if (Array.isArray(data)) {
      teams = data;
    } else if (data) {
      if (Array.isArray(data.total)) teams = data.total;
      else if (Array.isArray(data.teams)) teams = data.teams;
      else if (Array.isArray(data.result)) teams = data.result;
      else if (Array.isArray(data.table)) teams = data.table;
      else if (Array.isArray(data.standings)) teams = data.standings;
      else if (data.result && Array.isArray(data.result.total)) teams = data.result.total;
      else if (data.data && Array.isArray(data.data.total)) teams = data.data.total;
      else teams = [];
    }

    if(Array.isArray(teams) && teams.length > 0) {
      const table = document.createElement('div');
      table.style.cssText = 'overflow-x: auto;';

      const tableHeader = document.createElement('div');
      tableHeader.style.cssText = `display: grid; grid-template-columns: 40px 1fr 60px 60px 60px 60px 60px; gap: 8px; padding: 8px; background: #f8fafc; border-radius: 6px; font-size: 12px; font-weight: 600; color: #6b7280; margin-bottom: 4px;`;
      tableHeader.innerHTML = '<div>Pos</div><div>Team</div><div>P</div><div>W</div><div>D</div><div>L</div><div>PTS</div>';

      table.appendChild(tableHeader);

      teams.slice(0, 10).forEach((team, index) => {
        const row = document.createElement('div');
        row.style.cssText = `display: grid; grid-template-columns: 40px 1fr 60px 60px 60px 60px; gap: 8px; padding: 8px; border-radius: 6px; font-size: 13px; ${index % 2 === 0 ? 'background: #f9fafb;' : ''} border-left: 3px solid ${getPositionColor(index + 1)};`;

        const position = team.standing_place || team.position || team.overall_league_position || (index + 1);
        const teamName = team.standing_team || team.team_name || team.strTeam || team.name || 'Unknown';
        const played = team.standing_P || team.overall_league_payed || team.overall_league_played || team.played || team.matches || team.games || '-';
        const wins = team.standing_W || team.overall_league_W || team.wins || team.W || '-';
        const draws = team.standing_D || team.overall_league_D || team.draws || team.D || '-';
        const losses = team.standing_L || team.overall_league_L || team.losses || team.L || '-';
        const points = team.standing_PTS || team.points || team.pts || team.overall_league_PTS || '-';
        const teamLogo = team.team_logo || team.teamLogo || team.logo || '';

        row.innerHTML = `
          <div style="font-weight: 600; color: #1f2937;">${position}</div>
          <div style="font-weight: 500; color: #1f2937; display:flex; align-items:center; gap:8px;">
            ${teamLogo ? `<img src="${teamLogo}" style="width:24px;height:24px;object-fit:contain;border-radius:4px;" onerror="this.remove()" />` : ''}
            <span>${teamName}</span>
          </div>
          <div style="text-align: center;">${played}</div>
          <div style="text-align: center; color: #10b981;">${wins}</div>
          <div style="text-align: center; color: #f59e0b;">${draws}</div>
          <div style="text-align: center; color: #ef4444;">${losses}</div>
          <div style="text-align: center; font-weight:600;">${points}</div>
        `;

        table.appendChild(row);
      });

      card.appendChild(table);
    } else {
      const noData = document.createElement('div');
      noData.style.cssText = 'color: #6b7280; font-style: italic; text-align: center; padding: 20px;';
      noData.textContent = 'League table not available';
      card.appendChild(noData);
    }

    return card;
  }

  function getPositionColor(position) {
    if(position <= 4) return '#10b981'; // Champions League
    if(position <= 6) return '#3b82f6'; // Europa League
    if(position >= 18) return '#ef4444'; // Relegation
    return '#6b7280'; // Mid-table
  }

  // Use history.js style odds card (title + settled result) for consistent display
  function createOddsCard(title, result) {
    const card = document.createElement('div');
    card.style.cssText = `
      background: white;
      border-radius: 12px;
      padding: 16px;
      margin-bottom: 12px;
      box-shadow: 0 2px 8px rgba(0,0,0,0.1);
      border-left: 4px solid #8b5cf6;
    `;

    const header = document.createElement('div');
    header.style.cssText = `
      display: flex;
      align-items: center;
      gap: 12px;
      margin-bottom: 12px;
    `;

    const icon = document.createElement('div');
    icon.style.cssText = `
      width: 40px;
      height: 40px;
      background: linear-gradient(135deg, #8b5cf6, #7c3aed);
      border-radius: 50%;
      display: flex;
      align-items: center;
      justify-content: center;
      color: white;
      font-weight: bold;
    `;
    icon.textContent = '💰';

    const titleEl = document.createElement('h4');
    titleEl.style.cssText = 'margin: 0; color: #1f2937; font-size: 18px;';
    titleEl.textContent = title;

    header.appendChild(icon);
    header.appendChild(titleEl);
    card.appendChild(header);

    if(result && result.status === 'fulfilled' && result.value && result.value.ok) {
      const v = result.value;
      let odds = [];
      try {
        // Normalize shapes: arrays, nested result arrays, or objects keyed by match id -> array
        if (v.data) {
          if (Array.isArray(v.data)) odds = v.data;
          else if (Array.isArray(v.data.result)) odds = v.data.result;
          else if (v.data.result && typeof v.data.result === 'object') {
            // AllSports often returns { result: { "<matchId>": [ ... ] } }
            const vals = Object.values(v.data.result).filter(Boolean);
            odds = vals.reduce((acc, cur) => acc.concat(Array.isArray(cur) ? cur : []), []);
          } else if (Array.isArray(v.data.results)) odds = v.data.results;
          else if (Array.isArray(v.data.odds)) odds = v.data.odds;
        }
        if (odds.length === 0 && v.result) {
          if (Array.isArray(v.result)) odds = v.result;
          else if (typeof v.result === 'object') {
            const vals = Object.values(v.result).filter(Boolean);
            odds = vals.reduce((acc, cur) => acc.concat(Array.isArray(cur) ? cur : []), []);
          }
        }
      } catch (e) {
        odds = [];
      }

      if(Array.isArray(odds) && odds.length > 0) {
        const oddsGrid = document.createElement('div');
        oddsGrid.style.cssText = `
          display: grid;
          grid-template-columns: repeat(auto-fit, minmax(180px, 1fr));
          gap: 8px;
        `;

        // Helper to format numeric odds
        const fmt = (n) => (n === null || n === undefined || n === '') ? '-' : (typeof n === 'number' ? n.toFixed(2) : String(n));

        // Prefer showing best/most relevant markets: 1X2, BTTS, O/U 2.5, AH0
        odds.slice(0, 12).forEach(odd => {
          const oddItem = document.createElement('div');
          oddItem.style.cssText = `
            padding: 12px;
            background: #f8fafc;
            border-radius: 6px;
            text-align: left;
            border: 1px solid #e2e8f0;
            display:flex;flex-direction:column;gap:6px;
          `;

          const bookmaker = odd.odd_bookmakers || odd.bookmaker_name || odd.strBookmaker || odd.bookmaker || 'Unknown';
          const headerRow = document.createElement('div');
          headerRow.style.cssText = 'display:flex;justify-content:space-between;align-items:center;gap:8px;';
          const nameEl = document.createElement('div'); nameEl.style.cssText = 'font-weight:600;color:#1f2937;font-size:13px;'; nameEl.textContent = bookmaker;
          const idEl = document.createElement('div'); idEl.style.cssText = 'font-size:12px;color:#6b7280;'; idEl.textContent = odd.match_id ? `id:${odd.match_id}` : '';
          headerRow.appendChild(nameEl); headerRow.appendChild(idEl);

          const markets = document.createElement('div'); markets.style.cssText = 'display:flex;flex-direction:column;gap:4px;font-size:12px;color:#374151;';

          // 1X2
          const h = fmt(odd.odd_1 || odd.home || odd.h);
          const d = fmt(odd.odd_x || odd.draw || odd.x);
          const a = fmt(odd.odd_2 || odd.away || odd.a);
          const row132 = document.createElement('div'); row132.style.cssText = 'display:flex;justify-content:space-between;gap:8px;';
          row132.innerHTML = `<div style="color:#6b7280;font-weight:600">1X2</div><div style="display:flex;gap:8px"><span style="color:#3b82f6;">H:${h}</span><span style="color:#f59e0b;">D:${d}</span><span style="color:#ef4444;">A:${a}</span></div>`;
          markets.appendChild(row132);

          // BTTS
          const btsYes = odd.bts_yes || odd.btst_yes || odd.btsy || odd.bts_yes;
          const btsNo = odd.bts_no || odd.btst_no || odd.btsn || odd.bts_no;
          if (btsYes !== undefined || btsNo !== undefined) {
            const btsRow = document.createElement('div');
            btsRow.style.cssText = 'display:flex;justify-content:space-between;gap:8px;';
            btsRow.innerHTML = `<div style="color:#6b7280;font-weight:600">BTTS</div><div style="display:flex;gap:8px"><span style=\"color:#10b981;\">Y:${fmt(btsYes)}</span><span style=\"color:#ef4444;\">N:${fmt(btsNo)}</span></div>`;
            markets.appendChild(btsRow);
          }

          // O/U 2.5 (common)
          const ou25 = (odd['o+2.5'] !== undefined || odd['u+2.5'] !== undefined) ? {o: odd['o+2.5'], u: odd['u+2.5']} : null;
          if (ou25) {
            const ouRow = document.createElement('div');
            ouRow.style.cssText = 'display:flex;justify-content:space-between;gap:8px;';
            ouRow.innerHTML = `<div style="color:#6b7280;font-weight:600">O/U 2.5</div><div style="display:flex;gap:8px"><span style=\"color:#3b82f6;\">O:${fmt(ou25.o)}</span><span style=\"color:#ef4444;\">U:${fmt(ou25.u)}</span></div>`;
            markets.appendChild(ouRow);
          }

          // Asian handicap 0 (AH0)
          const ah0_1 = odd.ah0_1 || odd['ah0_1'];
          const ah0_2 = odd.ah0_2 || odd['ah0_2'];
          if (ah0_1 !== undefined || ah0_2 !== undefined) {
            const ahRow = document.createElement('div');
            ahRow.style.cssText = 'display:flex;justify-content:space-between;gap:8px;';
            ahRow.innerHTML = `<div style="color:#6b7280;font-weight:600">AH 0</div><div style="display:flex;gap:8px"><span style=\"color:#3b82f6;\">H:${fmt(ah0_1)}</span><span style=\"color:#ef4444;\">A:${fmt(ah0_2)}</span></div>`;
            markets.appendChild(ahRow);
          }

          oddItem.appendChild(headerRow);
          oddItem.appendChild(markets);
          oddsGrid.appendChild(oddItem);
        });

        card.appendChild(oddsGrid);
      } else {
        const noOdds = document.createElement('div');
        noOdds.style.cssText = 'color: #6b7280; font-style: italic; text-align: center; padding: 20px;';
        noOdds.textContent = 'No odds available';
        card.appendChild(noOdds);
      }
    } else {
      const errMsg = (result && result.status === 'rejected') ? (result.reason && result.reason.message ? result.reason.message : 'Request rejected') : 'Failed to load odds';
      const error = document.createElement('div');
      error.style.cssText = 'color: #ef4444; font-style: italic; text-align: center; padding: 20px;';
      error.textContent = errMsg;
      card.appendChild(error);
    }

    return card;
  }

  function createProbabilitiesCard(data) {
    const card = document.createElement('div');
    card.style.cssText = `background: white; border-radius: 12px; padding: 16px; box-shadow: 0 2px 8px rgba(0,0,0,0.1); border-left: 4px solid #06b6d4;`;

    const header = document.createElement('div');
    header.style.cssText = `display: flex; align-items: center; gap: 12px; margin-bottom: 16px;`;

    const icon = document.createElement('div');
    icon.style.cssText = `width: 40px; height: 40px; background: linear-gradient(135deg, #06b6d4, #0891b2); border-radius: 50%; display: flex; align-items: center; justify-content: center; color: white; font-weight: bold;`;
    icon.textContent = '📊';

    const title = document.createElement('h4');
    title.style.cssText = 'margin: 0; color: #1f2937; font-size: 18px;';
    title.textContent = 'Match Probabilities';

    header.appendChild(icon);
    header.appendChild(title);
    card.appendChild(header);

    let probs = null;
    if (Array.isArray(data) && data.length > 0) {
      probs = data[0];
    } else if (data && typeof data === 'object') {
      probs = data.result || data.data || data;
    }

    if (probs && (probs.prob_HW || probs.prob_D || probs.prob_AW)) {
      const probsContainer = document.createElement('div');
      probsContainer.style.cssText = 'display: grid; grid-template-columns: repeat(3, 1fr); gap: 12px;';

      const outcomes = [
        { label: 'Home Win', value: probs.prob_HW, color: '#10b981' },
        { label: 'Draw', value: probs.prob_D, color: '#f59e0b' },
        { label: 'Away Win', value: probs.prob_AW, color: '#ef4444' }
      ];

      outcomes.forEach(outcome => {
        const outcomeCard = document.createElement('div');
        outcomeCard.style.cssText = `padding: 12px; background: linear-gradient(135deg, ${outcome.color}10, ${outcome.color}05); border-radius: 8px; text-align: center; border: 1px solid ${outcome.color}30;`;
        
        const label = document.createElement('div');
        label.style.cssText = 'font-size: 12px; color: #6b7280; font-weight: 500; margin-bottom: 4px;';
        label.textContent = outcome.label;

        const value = document.createElement('div');
        value.style.cssText = `font-size: 18px; font-weight: 700; color: ${outcome.color};`;
        value.textContent = outcome.value ? `${(parseFloat(outcome.value) * 100).toFixed(1)}%` : 'N/A';

        outcomeCard.appendChild(label);
        outcomeCard.appendChild(value);
        probsContainer.appendChild(outcomeCard);
      });

      card.appendChild(probsContainer);

      // Add probability bars
      const barsContainer = document.createElement('div');
      barsContainer.style.cssText = 'margin-top: 12px;';

      outcomes.forEach(outcome => {
        if (outcome.value) {
          const barWrapper = document.createElement('div');
          barWrapper.style.cssText = 'margin-bottom: 8px;';

          const barLabel = document.createElement('div');
          barLabel.style.cssText = 'display: flex; justify-content: space-between; margin-bottom: 2px; font-size: 12px;';
          barLabel.innerHTML = `<span style="color: #6b7280;">${outcome.label}</span><span style="color: ${outcome.color}; font-weight: 600;">${(parseFloat(outcome.value) * 100).toFixed(1)}%</span>`;

          const barTrack = document.createElement('div');
          barTrack.style.cssText = 'width: 100%; height: 6px; background: #f3f4f6; border-radius: 3px; overflow: hidden;';

          const barFill = document.createElement('div');
          barFill.style.cssText = `height: 100%; background: ${outcome.color}; border-radius: 3px; width: ${(parseFloat(outcome.value) * 100).toFixed(1)}%; transition: width 0.3s ease;`;

          barTrack.appendChild(barFill);
          barWrapper.appendChild(barLabel);
          barWrapper.appendChild(barTrack);
          barsContainer.appendChild(barWrapper);
        }
      });

      card.appendChild(barsContainer);
    } else {
      const noData = document.createElement('div');
      noData.style.cssText = 'color: #6b7280; font-style: italic; text-align: center; padding: 20px;';
      noData.textContent = 'Match probabilities not available';
      card.appendChild(noData);
    }

    return card;
  }

  function createCommentsCard(data) {
    const card = document.createElement('div');
    card.style.cssText = `background: white; border-radius: 12px; padding: 16px; box-shadow: 0 2px 8px rgba(0,0,0,0.1); border-left: 4px solid #ec4899;`;

    const header = document.createElement('div');
    header.style.cssText = `display: flex; align-items: center; gap: 12px; margin-bottom: 16px;`;

    const icon = document.createElement('div');
    icon.style.cssText = `width: 40px; height: 40px; background: linear-gradient(135deg, #ec4899, #db2777); border-radius: 50%; display: flex; align-items: center; justify-content: center; color: white; font-weight: bold;`;
    icon.textContent = '💬';

    const title = document.createElement('h4');
    title.style.cssText = 'margin: 0; color: #1f2937; font-size: 18px;';
    title.textContent = 'Match Commentary';

    header.appendChild(icon);
    header.appendChild(title);
    card.appendChild(header);

    // Normalize comments payloads: accept arrays, { result: [...] }, or { result: { matchId: [...] } }
    let comments = [];
    try {
      if (!data) comments = [];
      else if (Array.isArray(data)) comments = data;
      else if (Array.isArray(data.comments)) comments = data.comments;
      else if (Array.isArray(data.result)) comments = data.result;
      else if (data.result && typeof data.result === 'object') {
        // flatten values (handles shapes like { result: { "1668168": [ ... ] } })
        const vals = Object.values(data.result).filter(Boolean);
        comments = vals.reduce((acc, cur) => acc.concat(Array.isArray(cur) ? cur : []), []);
      } else if (data.data && Array.isArray(data.data)) comments = data.data;
    } catch (e) {
      comments = [];
    }

    if (Array.isArray(comments) && comments.length > 0) {
      const commentsContainer = document.createElement('div');
      commentsContainer.style.cssText = 'max-height: 400px; overflow-y: auto; padding-right: 6px;';

      // Helper to extract a friendly minute and text from various provider fields
      const extractMinute = (c) => c.comments_time || c.time || c.minute || c.match_minute || c.comment_minute || '';
      const extractText = (c) => c.comments_text || c.comment_text || c.comment || c.text || '';
      const extractType = (c) => c.comments_type || c.comment_type || c.type || 'Comment';

      // Render top N
      comments.slice(0, 100).forEach((comment, index) => {
        const commentItem = document.createElement('div');
        commentItem.style.cssText = `padding: 12px; margin-bottom: 8px; background: ${index % 2 === 0 ? '#f8fafc' : 'white'}; border-radius: 8px; border-left: 3px solid #ec4899;`;

        const commentHeader = document.createElement('div');
        commentHeader.style.cssText = 'display: flex; justify-content: space-between; align-items: center; margin-bottom: 6px;';

        const minute = document.createElement('div');
        minute.style.cssText = 'font-size: 12px; color: #ec4899; font-weight: 600;';
        const m = extractMinute(comment);
        minute.textContent = m ? String(m) : '';

        const type = document.createElement('div');
        type.style.cssText = 'font-size: 11px; color: #6b7280; text-transform: uppercase;';
        type.textContent = extractType(comment) || 'Comment';

        commentHeader.appendChild(minute);
        commentHeader.appendChild(type);

        const commentText = document.createElement('div');
        commentText.style.cssText = 'color: #374151; font-size: 13px; line-height: 1.4;';
        commentText.textContent = extractText(comment) || 'No comment available';

        commentItem.appendChild(commentHeader);
        commentItem.appendChild(commentText);
        commentsContainer.appendChild(commentItem);
      });

      card.appendChild(commentsContainer);

      if (comments.length > 100) {
        const moreInfo = document.createElement('div');
        moreInfo.style.cssText = 'margin-top: 8px; text-align: center; color: #6b7280; font-size: 12px;';
        moreInfo.textContent = `... and ${comments.length - 100} more comments`;
        card.appendChild(moreInfo);
      }
    } else {
      const noData = document.createElement('div');
      noData.style.cssText = 'color: #6b7280; font-style: italic; text-align: center; padding: 20px;';
      noData.textContent = 'No match commentary available';
      card.appendChild(noData);
    }

    return card;
  }

  function createSeasonsCard(data) {
    const card = document.createElement('div');
    card.style.cssText = `background: white; border-radius: 12px; padding: 16px; box-shadow: 0 2px 8px rgba(0,0,0,0.1); border-left: 4px solid #14b8a6;`;

    const header = document.createElement('div');
    header.style.cssText = `display: flex; align-items: center; gap: 12px; margin-bottom: 16px;`;

    const icon = document.createElement('div');
    icon.style.cssText = `width: 40px; height: 40px; background: linear-gradient(135deg, #14b8a6, #0f766e); border-radius: 50%; display: flex; align-items: center; justify-content: center; color: white; font-weight: bold;`;
    icon.textContent = '📅';

    const title = document.createElement('h4');
    title.style.cssText = 'margin: 0; color: #1f2937; font-size: 18px;';
    title.textContent = 'Seasons';

    header.appendChild(icon);
    header.appendChild(title);
    card.appendChild(header);

    let seasons = [];
    try {
      if (!data) seasons = [];
      else if (Array.isArray(data)) seasons = data;
      else if (Array.isArray(data.seasons)) seasons = data.seasons;
      else if (Array.isArray(data.result)) seasons = data.result;
      else if (data.result && typeof data.result === 'object') {
        const vals = Object.values(data.result).filter(Boolean);
        seasons = vals.reduce((acc, cur) => acc.concat(Array.isArray(cur) ? cur : []), []);
      } else if (data.data && Array.isArray(data.data)) seasons = data.data;
    } catch (e) { seasons = []; }

    if (seasons.length > 0) {
      const seasonsGrid = document.createElement('div');
      seasonsGrid.style.cssText = `display: grid; grid-template-columns: repeat(auto-fill, minmax(120px, 1fr)); gap: 8px; max-height: 240px; overflow-y: auto;`;

      seasons.slice(0, 20).forEach(season => {
        const seasonItem = document.createElement('div');
        seasonItem.style.cssText = `padding: 12px; background: #f0fdfa; border-radius: 8px; text-align: center; border: 1px solid #14b8a620; cursor: pointer; transition: all 0.2s;`;
        seasonItem.onmouseover = () => seasonItem.style.background = '#ccfbf1';
        seasonItem.onmouseout = () => seasonItem.style.background = '#f0fdfa';

        const seasonName = document.createElement('div');
        seasonName.style.cssText = 'font-weight: 600; color: #0f766e; font-size: 14px;';
        seasonName.textContent = season.season_name || season.strSeason || season.name || 'Unknown Season';

        const seasonYear = document.createElement('div');
        seasonYear.style.cssText = 'font-size: 12px; color: #6b7280; margin-top: 4px;';
        seasonYear.textContent = season.season_year || season.year || '';

        seasonItem.appendChild(seasonName);
        if (seasonYear.textContent) seasonItem.appendChild(seasonYear);
        seasonsGrid.appendChild(seasonItem);
      });

      card.appendChild(seasonsGrid);

      if (seasons.length > 20) {
        const moreInfo = document.createElement('div');
        moreInfo.style.cssText = 'margin-top: 8px; text-align: center; color: #6b7280; font-size: 12px;';
        moreInfo.textContent = `... and ${seasons.length - 20} more seasons`;
        card.appendChild(moreInfo);
      }
    } else {
      const noData = document.createElement('div');
      noData.style.cssText = 'color: #6b7280; font-style: italic; text-align: center; padding: 20px;';
      noData.textContent = 'No seasons data available';
      card.appendChild(noData);
    }

    return card;
  }

  function createH2HCard(data) {
    const card = document.createElement('div');
    card.style.cssText = `
      background: white;
      border-radius: 12px;
      padding: 16px;
      box-shadow: 0 2px 8px rgba(0,0,0,0.1);
      border-left: 4px solid #f97316;
    `;

    const header = document.createElement('div');
    header.style.cssText = `
      display: flex;
      align-items: center;
      gap: 12px;
      margin-bottom: 16px;
    `;

    const icon = document.createElement('div');
    icon.style.cssText = `
      width: 40px;
      height: 40px;
      background: linear-gradient(135deg, #f97316, #ea580c);
      border-radius: 50%;
      display: flex;
      align-items: center;
      justify-content: center;
      color: white;
      font-weight: bold;
    `;
    icon.textContent = '⚔️';

    const title = document.createElement('h4');
    title.style.cssText = 'margin: 0; color: #1f2937; font-size: 18px;';
    title.textContent = 'Head-to-Head History';

    header.appendChild(icon);
    header.appendChild(title);
    card.appendChild(header);

    const sections = [
      { title: 'Recent Meetings', data: data.H2H, color: '#3b82f6' },
      { title: 'First Team Recent', data: data.firstTeamResults, color: '#10b981' },
      { title: 'Second Team Recent', data: data.secondTeamResults, color: '#ef4444' }
    ];

    sections.forEach(section => {
      if(Array.isArray(section.data) && section.data.length > 0) {
        const sectionDiv = document.createElement('div');
        sectionDiv.style.cssText = 'margin-bottom: 20px;';

        const sectionTitle = document.createElement('h5');
        sectionTitle.style.cssText = `
          margin: 0 0 8px 0;
          color: ${section.color};
          font-size: 14px;
          font-weight: 600;
        `;
        sectionTitle.textContent = section.title;

        const matchesList = document.createElement('div');
        matchesList.style.cssText = 'space-y: 4px;';

        section.data.slice(0, 5).forEach(match => {
          const matchItem = document.createElement('div');
          matchItem.style.cssText = `
            display: flex;
            justify-content: space-between;
            align-items: center;
            padding: 8px;
            background: #f9fafb;
            border-radius: 6px;
            margin-bottom: 4px;
            font-size: 12px;
          `;

          const date = match.event_date || match.date || '';
          const home = match.event_home_team || match.home_team || match.strHomeTeam || '';
          const away = match.event_away_team || match.away_team || match.strAwayTeam || '';
          const score = match.event_final_result || match.event_ft_result || 
                       (match.home_score != null && match.away_score != null ? 
                        `${match.home_score} - ${match.away_score}` : '');

          // Build row with logos and names
          const dateSpan = document.createElement('span'); dateSpan.style.cssText = 'color: #6b7280;'; dateSpan.textContent = date;

          const teamsWrap = document.createElement('div'); teamsWrap.style.cssText = 'display:flex;align-items:center;gap:8px;flex:1;justify-content:center;';

          const homeWrap = document.createElement('div'); homeWrap.style.cssText = 'display:flex;align-items:center;gap:8px;';
          const homeLogo = document.createElement('img'); homeLogo.src = match.home_team_logo || match.homeTeamLogo || match.home_logo || match.home_team_image || '';
          homeLogo.style.cssText = 'width:28px;height:20px;object-fit:contain;border-radius:4px;'; homeLogo.onerror = () => homeLogo.remove();
          const homeNameEl = document.createElement('div'); homeNameEl.style.cssText = 'font-weight:600;color:#1f2937;font-size:13px;'; homeNameEl.textContent = home;
          homeWrap.appendChild(homeLogo); homeWrap.appendChild(homeNameEl);

          const vsEl = document.createElement('div'); vsEl.style.cssText = 'font-size:12px;color:#6b7280;font-weight:600;'; vsEl.textContent = 'vs';

          const awayWrap = document.createElement('div'); awayWrap.style.cssText = 'display:flex;align-items:center;gap:8px;';
          const awayLogo = document.createElement('img'); awayLogo.src = match.away_team_logo || match.awayTeamLogo || match.away_logo || match.away_team_image || '';
          awayLogo.style.cssText = 'width:28px;height:20px;object-fit:contain;border-radius:4px;'; awayLogo.onerror = () => awayLogo.remove();
          const awayNameEl = document.createElement('div'); awayNameEl.style.cssText = 'font-weight:600;color:#1f2937;font-size:13px;'; awayNameEl.textContent = away;
          awayWrap.appendChild(awayLogo); awayWrap.appendChild(awayNameEl);

          teamsWrap.appendChild(homeWrap); teamsWrap.appendChild(vsEl); teamsWrap.appendChild(awayWrap);

          const scoreSpan = document.createElement('span'); scoreSpan.style.cssText = 'color: #374151; font-weight: 600; min-width:60px; text-align:center;'; scoreSpan.textContent = score || 'vs';

          matchItem.appendChild(dateSpan);
          matchItem.appendChild(teamsWrap);
          matchItem.appendChild(scoreSpan);

          // Make row clickable to open match details if possible
          matchItem.style.cursor = 'pointer';
          matchItem.addEventListener('click', ()=>{
            try{ showDetails(match); }catch(e){ console.warn('showDetails error', e); }
          });

          matchesList.appendChild(matchItem);
        });

        sectionDiv.appendChild(sectionTitle);
        sectionDiv.appendChild(matchesList);
        card.appendChild(sectionDiv);
      }
    });

    return card;
  }

  // lightweight stubs for advanced features
  async function augmentEventTags(ev){ try{ /* no-op safe stub: in full app this calls ML service */ console.log('augmentEventTags', ev); }catch(e){ console.warn(e); } }
  async function runPlayerAnalytics(ev){ try{ console.log('runPlayerAnalytics', ev); alert('Player analytics not implemented in this build'); }catch(e){console.warn(e);} }
  async function runMultimodalExtract(ev){ try{ console.log('runMultimodalExtract', ev); alert('Multimodal extract not implemented'); }catch(e){console.warn(e);} }


  async function fetchHighlights(ev){
    const container = modalBody.querySelector('#highlights .hl-body');
    if(!container) return;
    container.textContent = 'Loading highlights...';

    // Build best-effort args for video.highlights (provide id and name when possible)
    const args = {};
    if(ev.idEvent) args.eventId = ev.idEvent;
    else if(ev.event_key) args.eventId = ev.event_key;
    // Use canonical event name when available
    const evtName = ev.strEvent || (ev.event_home_team && ev.event_away_team ? `${ev.event_home_team} vs ${ev.event_away_team}` : '');
    if(evtName) args.eventName = evtName;

    try{
      const resp = await fetch(apiBase + '/collect', {
        method: 'POST',
        headers: {'Content-Type': 'application/json'},
        body: JSON.stringify({intent: 'video.highlights', args}),
      });
      if(!resp.ok){ container.textContent = 'Highlights request failed: HTTP ' + resp.status; return; }
      const j = await resp.json();
      if(!j || !j.ok){
        // Router-level error or provider-level error
        const msg = (j && j.error && j.error.message) ? j.error.message : 'No highlights available';
        container.textContent = 'No highlights: ' + msg;
        return;
      }

      // Provider body lives in j.data
      const body = j.data || {};
      // Common shapes: { videos: [...] } (TSDB), or AllSports raw { result: [...] } or {events: [...]}
      let vids = body.videos || body.result || body.results || body.event || body.events || [];
      if(!Array.isArray(vids)) vids = [];
      if(vids.length === 0){ container.textContent = 'No highlights found.'; return; }

      renderHighlights(vids, container);
  // Append event-specific search UI beneath provider videos
  addEventHighlightSearchUI(container, ev);
    }catch(e){
      container.textContent = 'Highlights fetch error: ' + (e && e.message ? e.message : String(e));
    }
  }

  function renderHighlights(vids, container){
    container.innerHTML = '';
    const list = document.createElement('div');
    list.className = 'hl-list';
    vids.forEach(v => {
      const item = document.createElement('div');
      item.className = 'hl-item';
      const title = v.title || v.strTitle || v.strVideo || v.name || v.video_title || v.title_short || '';
      const url = v.strVideo || v.url || v.link || v.video_url || v.strYoutube || v.strYoutubeUrl || v.video || v.source || '';
      const thumb = v.strThumb || v.thumbnail || v.thumb || v.strThumbBig || v.cover || '';

      if(thumb){
        const img = document.createElement('img'); img.className = 'hl-thumb'; img.src = thumb; img.alt = title || 'highlight';
        img.onerror = () => img.remove();
        item.appendChild(img);
      }

      const meta = document.createElement('div'); meta.className = 'hl-meta';
      const t = document.createElement('div'); t.className = 'hl-title'; t.textContent = title || (url ? url : 'Video');
      meta.appendChild(t);

      if(url){
        const a = document.createElement('a'); a.href = url; a.target = '_blank'; a.rel = 'noopener noreferrer'; a.textContent = 'Open'; a.className = 'hl-link';
        meta.appendChild(a);
      }

      // provider info / duration
      const info = document.createElement('div'); info.className = 'hl-info';
      if(v.source) info.textContent = v.source; else if(v._source) info.textContent = v._source; else if(v._sources) info.textContent = String(v._sources.join(','));
      if(v.duration) info.textContent += (info.textContent ? ' • ' : '') + String(v.duration);
      if(info.textContent) meta.appendChild(info);

      item.appendChild(meta);
      list.appendChild(item);
    });
    container.appendChild(list);
    // Add event-specific search UI after list
    addEventHighlightSearchUI(container, currentEventContext);
  }

  // Hold current event for highlight search injection
  let currentEventContext = null;

  function addEventHighlightSearchUI(container, ev){
    currentEventContext = ev; // keep reference for later
    // Avoid duplicating UI if already added
    if(container.querySelector('.event-highlight-search')) return;
    const wrap = document.createElement('div');
    wrap.className = 'event-highlight-search';
    wrap.innerHTML = `
      <hr />
      <h4 style="margin-top:1em">Search Specific Event Highlight</h4>
      <form class="ehs-form" style="display:flex;flex-wrap:wrap;gap:.5rem;align-items:flex-end">
        <div style="display:flex;flex-direction:column">
          <label style="font-size:.75rem">Minute
            <input name="minute" type="number" min="1" max="130" style="width:5rem" placeholder="67" />
          </label>
        </div>
        <div style="display:flex;flex-direction:column">
          <label style="font-size:.75rem">Player
            <input name="player" type="text" placeholder="Player name" />
          </label>
        </div>
        <div style="display:flex;flex-direction:column">
          <label style="font-size:.75rem">Event Type
            <select name="event_type">
              <option value="">(auto)</option>
              <option value="goal">Goal</option>
              <option value="penalty goal">Penalty Goal</option>
              <option value="own goal">Own Goal</option>
              <option value="red card">Red Card</option>
              <option value="yellow card">Yellow Card</option>
              <option value="substitution">Substitution</option>
              <option value="VAR">VAR</option>
            </select>
          </label>
        </div>
        <button type="submit">Search</button>
        <button type="button" data-action="openYt">Open YouTube Search</button>
      </form>
      <div class="ehs-status" style="font-size:.8rem;color:#555;margin-top:.25rem">Enter details & press Search.</div>
      <div class="ehs-results" style="margin-top:.5rem"></div>
    `;
    container.appendChild(wrap);

    const form = wrap.querySelector('form');
    const status = wrap.querySelector('.ehs-status');
    const resultsDiv = wrap.querySelector('.ehs-results');
    const ytBtn = form.querySelector('button[data-action="openYt"]');
    ytBtn.addEventListener('click', ()=>{
      const baseQuery = buildBaseQuery(ev, form.minute.value, form.player.value, form.event_type.value);
      window.open('https://www.youtube.com/results?search_query=' + encodeURIComponent(baseQuery), '_blank');
    });

    form.addEventListener('submit', async (e)=>{
      e.preventDefault();
      resultsDiv.innerHTML = '';
      status.textContent = 'Searching...';
      try{
        const params = new URLSearchParams();
        params.set('home', ev.event_home_team || ev.strHomeTeam || '');
        params.set('away', ev.event_away_team || ev.strAwayTeam || '');
        if(ev.event_date) params.set('date', ev.event_date);
        const minute = form.minute.value.trim(); if(minute) params.set('minute', minute);
        const player = form.player.value.trim(); if(player) params.set('player', player);
        const eventType = form.event_type.value.trim(); if(eventType) params.set('event_type', eventType);
        const url = apiBase + '/highlight/event?' + params.toString();
        const r = await fetch(url);
        if(!r.ok) throw new Error('HTTP '+r.status);
        const j = await r.json();
        if(!j || j.ok === false) throw new Error(j && j.error && j.error.message ? j.error.message : 'Search failed');
        status.textContent = 'Query: ' + (j.query || '(unknown)') + ' — Variants: ' + (j.variants ? j.variants.length : 0);
        renderEventHighlightResults(j, resultsDiv);
      }catch(err){
        status.textContent = 'Error: ' + (err && err.message ? err.message : String(err));
      }
    });
  }

  function buildBaseQuery(ev, minute, player, eventType){
    const home = ev.event_home_team || ev.strHomeTeam || '';
    const away = ev.event_away_team || ev.strAwayTeam || '';
    const date = ev.event_date || '';
    const year = date.slice(0,4);
    const parts = [home + ' vs ' + away];
    if(minute) parts.push(minute + "'");
    if(player) parts.push(player);
    if(eventType) parts.push(eventType);
    if(year) parts.push(year);
    return parts.filter(Boolean).join(' ');
  }

  function renderEventHighlightResults(j, root){
    root.innerHTML = '';
    const scraped = (j.results && j.results.duckduckgo_scraped) || [];
    // Quick filter: if minute specified, prefer titles containing that minute
    // (basic heuristic, can be improved)
    // Display scraped results
    if(scraped.length){
      const list = document.createElement('div'); list.className='ehs-list';
      scraped.forEach(r=>{
        const row = document.createElement('div'); row.className='ehs-item';
        const a = document.createElement('a'); a.href = r.url; a.textContent = r.title || r.url; a.target='_blank'; a.rel='noopener noreferrer';
        row.appendChild(a);
        if(r.videoId){
          const small = document.createElement('span'); small.style.fontSize='.7rem'; small.style.marginLeft='.5rem'; small.textContent='('+r.videoId+')';
          row.appendChild(small);
        }
        list.appendChild(row);
      });
      root.appendChild(list);
    } else {
      const none = document.createElement('div'); none.textContent='No direct video links scraped. Use search links below.'; root.appendChild(none);
    }
    // Always append fallback search links
    const links = document.createElement('div'); links.className='ehs-links'; links.style.marginTop='.5rem';
    const yt = document.createElement('a'); yt.href = j.results.youtube_search_url; yt.target='_blank'; yt.rel='noopener'; yt.textContent='Open YouTube Search'; links.appendChild(yt);
    const web = document.createElement('a'); web.href = j.results.duckduckgo_search_url; web.target='_blank'; web.rel='noopener'; web.style.marginLeft='1rem'; web.textContent='Open Web Search'; links.appendChild(web);
    root.appendChild(links);
  }

  // ---------- Extras: teams, players, league table, odds, probabilities, comments, seasons ----------
  function _pick(obj, keys){ for(const k of keys) if(obj && obj[k]) return obj[k]; return undefined; }

  async function fetchExtras(ev){
    const extrasRoot = modalBody.querySelector('#extras');
    if(!extrasRoot) return;

    // helper: create a titled section with .extra-section and inner .body
    function createSection(title){
      const sec = document.createElement('div'); sec.className='extra-section';
      const h = document.createElement('h4'); h.textContent = title; sec.appendChild(h);
      const body = document.createElement('div'); body.className='body'; body.textContent = 'Loading...'; sec.appendChild(body);
      return {sec, body};
    }

    const get = (klist) => _pick(ev, klist) || '';
    const eventId = get(['idEvent','event_key','id']);
    const leagueId = get(['league_key','idLeague']);
    const leagueName = get(['league_name','strLeague']);
    const homeName = get(['event_home_team','strHomeTeam']);
    const awayName = get(['event_away_team','strAwayTeam']);

    // Helper to call /collect
    async function callIntent(intent, args){
      const resp = await fetch(apiBase + '/collect', {
        method: 'POST', headers: {'Content-Type':'application/json'}, body: JSON.stringify({intent, args})
      });
      if(!resp.ok) throw new Error('HTTP '+resp.status+' for '+intent);
      return resp.json();
    }

    // Ensure extras container has expected sections (teams, players, league_table, odds, prob, comments, seasons)
    const extrasBody = modalBody.querySelector('#extras .extras-body');
    if(!extrasBody) return;
  // Force a single-column vertical layout for extras to match timeline style
  extrasBody.style.cssText = 'display:flex;flex-direction:column;gap:12px;';

    function ensureSection(id, title){
      let sec = modalBody.querySelector('#'+id);
      if(!sec){ const s = createSection(title); sec = s.sec; sec.id = id; extrasBody.appendChild(sec); return s.body; }
      const body = sec.querySelector('.body'); if(!body){ const b = document.createElement('div'); b.className='body'; sec.appendChild(b); return b; } return body;
    }

    // Teams: try to fetch team.get / teams.list for home and away
    const teamsBody = ensureSection('teams_section','Teams');
    teamsBody.textContent = 'Loading teams...';
    try{
      const p = [];
      if(homeName) p.push(callIntent('team.get', {teamName: homeName}));
      if(awayName) p.push(callIntent('team.get', {teamName: awayName}));
      const res = await Promise.allSettled(p);
      teamsBody.innerHTML = '';
      res.forEach((r, idx)=>{
        const title = idx===0 ? (homeName||'Home') : (awayName||'Away');
        const teamCard = createTeamCard(title, r);
        teamsBody.appendChild(teamCard);
      });
  // Attach raw toggle showing the underlying responses
  attachRawToggle(teamsBody, res, 'teams');
    }catch(e){ teamsBody.textContent = 'Teams error: '+e.message; }

    // Players: try players.list for each teamName if available
  const playersBody = ensureSection('players_section','Players');
  playersBody.textContent = 'Loading players...';
    try{
      const tasks = [];
      if(homeName) tasks.push(callIntent('players.list',{teamName: homeName}));
      if(awayName) tasks.push(callIntent('players.list',{teamName: awayName}));
      const rr = await Promise.allSettled(tasks);
      playersBody.innerHTML = '';
      rr.forEach((r, idx)=>{
        const lbl = idx===0 ? (homeName||'Home') : (awayName||'Away');
        const playerCard = createPlayersCard(lbl, r);
        playersBody.appendChild(playerCard);
      });
  // Raw view for players
  attachRawToggle(playersBody, rr, 'players');
    }catch(e){ playersBody.textContent = 'Players error: '+e.message; }

    // League table
  const tableBody = ensureSection('league_table_section','League Table');
  tableBody.textContent = 'Loading league table...';
    try{
      const args = {};
      if(leagueId) args.leagueId = leagueId; else if(leagueName) args.leagueName = leagueName;
      const j = await callIntent('league.table', args);
      tableBody.innerHTML = '';
      if(j && j.ok){ 
        const tableCard = createLeagueTableCard(j.data || j.result || {});
        tableBody.appendChild(tableCard);
      } else {
        const noData = document.createElement('div');
        noData.style.cssText = 'color: #6b7280; font-style: italic; text-align: center; padding: 20px;';
        noData.textContent = 'No table available';
        tableBody.appendChild(noData);
      }
  // Raw league table
  attachRawToggle(tableBody, j, 'league_table');
    }catch(e){ tableBody.textContent = 'League table error: '+e.message; }

    // Odds (list + live)
  const oddsBody = ensureSection('odds_section','Odds');
  oddsBody.textContent = 'Loading odds...';
    try{
      const args = {};
      if(eventId) args.matchId = eventId; else if(ev.event_date) args.date = ev.event_date;
      const [listJ, liveJ] = await Promise.allSettled([callIntent('odds.list', args), callIntent('odds.live', args)]);
      oddsBody.innerHTML = '';
      
      // Try to get odds data from either response
      let oddsData = null;
      [listJ, liveJ].forEach((r) => {
        if(r.status === 'fulfilled' && r.value && r.value.ok && !oddsData) {
          oddsData = r.value.data || r.value.result || {};
        }
      });
      
  // Pre-match odds card (odds.list)
  const preCard = createOddsCard('Pre-Match Odds', listJ);
  oddsBody.appendChild(preCard);
  // Live odds card (odds.live)
  const liveCard = createOddsCard('Live Odds', liveJ);
  oddsBody.appendChild(liveCard);
  // Raw odds responses
  attachRawToggle(oddsBody, [listJ, liveJ], 'odds');
    }catch(e){ oddsBody.textContent = 'Odds error: '+e.message; }

    // Probabilities
  const probBody = ensureSection('prob_section','Probabilities');
  probBody.textContent = 'Loading probabilities...';
    try{
      const args = eventId ? {matchId: eventId} : (leagueId ? {leagueId} : {});
      const j = await callIntent('probabilities.list', args);
      probBody.innerHTML = '';
      if(j && j.ok) {
        const probCard = createProbabilitiesCard(j.data || j.result || {});
        probBody.appendChild(probCard);
      } else {
        const noData = document.createElement('div');
        noData.style.cssText = 'color: #6b7280; font-style: italic; text-align: center; padding: 20px;';
        noData.textContent = 'No probabilities available';
        probBody.appendChild(noData);
      }
  // Raw probabilities
  attachRawToggle(probBody, j, 'probabilities');
    }catch(e){ probBody.textContent = 'Probabilities error: '+e.message; }

    // Comments
  const commBody = ensureSection('comments_section','Comments');
  commBody.textContent = 'Loading comments...';
    try{
      const args = {};
      if(eventId) args.matchId = eventId; else if(ev.event_home_team) args.eventName = ev.event_home_team + ' vs ' + (ev.event_away_team || '');
      const j = await callIntent('comments.list', args);
      commBody.innerHTML = '';
      if(j && j.ok) {
        const commentsCard = createCommentsCard(j.data || j.result || {});
        commBody.appendChild(commentsCard);
      } else {
        const noData = document.createElement('div');
        noData.style.cssText = 'color: #6b7280; font-style: italic; text-align: center; padding: 20px;';
        noData.textContent = 'No comments available';
        commBody.appendChild(noData);
      }
  // Raw comments
  attachRawToggle(commBody, j, 'comments');
    }catch(e){ commBody.textContent = 'Comments error: '+e.message; }

    // Seasons (leagues.list raw)
  const seasBody = ensureSection('seasons_section','Seasons');
  seasBody.textContent = 'Loading seasons...';
    try{
      const args = {};
      if(leagueId) args.leagueId = leagueId; else if(leagueName) args.leagueName = leagueName;
      const j = await callIntent('seasons.list', args);
      seasBody.innerHTML = '';
      if(j && j.ok) {
        const seasonsCard = createSeasonsCard(j.data || j.result || {});
        seasBody.appendChild(seasonsCard);
      } else {
        const noData = document.createElement('div');
        noData.style.cssText = 'color: #6b7280; font-style: italic; text-align: center; padding: 20px;';
        noData.textContent = 'No seasons info available';
        seasBody.appendChild(noData);
      }
  // Raw seasons
  attachRawToggle(seasBody, j, 'seasons');
    }catch(e){ seasBody.textContent = 'Seasons error: '+e.message; }

    // H2H (Head-to-Head) — use AllSports via intent 'h2h'
  const h2hContainer = document.createElement('div'); h2hContainer.className='extra-section';
    const h2hTitle = document.createElement('h4'); h2hTitle.textContent = 'H2H (Head-to-Head)'; h2hContainer.appendChild(h2hTitle);
    const h2hBody = document.createElement('div'); h2hBody.className='body'; h2hBody.textContent = 'Loading H2H...'; h2hContainer.appendChild(h2hBody);
  extrasBody.appendChild(h2hContainer);
    try{
      // Resolve team ids: provider fields use home_team_key / away_team_key or home_team_id / away_team_id
      const firstTeamId = ev.home_team_key || ev.home_team_id || ev.homeId || ev.homeTeamId || ev.home_team || ev.strHomeTeam || '';
      const secondTeamId = ev.away_team_key || ev.away_team_id || ev.awayId || ev.awayTeamId || ev.away_team || ev.strAwayTeam || '';
      const args = {};
      // If numeric keys exist use them, otherwise try to pass teamName (agent will attempt resolution)
      if(firstTeamId && String(firstTeamId).match(/^\d+$/)) args.firstTeamId = String(firstTeamId);
      else if(ev.event_home_team) args.firstTeamId = ev.event_home_team;
      else if(ev.strHomeTeam) args.firstTeamId = ev.strHomeTeam;
      if(secondTeamId && String(secondTeamId).match(/^\d+$/)) args.secondTeamId = String(secondTeamId);
      else if(ev.event_away_team) args.secondTeamId = ev.event_away_team;
      else if(ev.strAwayTeam) args.secondTeamId = ev.strAwayTeam;

      // callIntent defined above in fetchExtras scope
      const j = await callIntent('h2h', args);
      h2hBody.innerHTML = '';
      if(j && j.ok && j.data){
        // Provider raw body in j.data — try to render H2H/result fields
        const d = j.data || {};
        const res = d.result || d.data || d || {};
        
    // Create H2H card with the provider result object (history.js expects data.H2H / firstTeamResults / secondTeamResults)
    const h2hCard = createH2HCard(res);
        h2hBody.appendChild(h2hCard);
      } else {
        const noData = document.createElement('div');
        noData.style.cssText = 'color: #6b7280; font-style: italic; text-align: center; padding: 20px;';
        noData.textContent = 'No H2H: ' + (j && j.error && j.error.message ? j.error.message : 'no data');
        h2hBody.appendChild(noData);
      }
  // Raw H2H
  attachRawToggle(h2hBody, j, 'h2h');
    }catch(e){ h2hBody.textContent = 'H2H error: '+(e && e.message?e.message:String(e)); }
  }

  async function fetchSummary(){
    const date = datePicker.value || '';
  const endpoints = ['/matches/details','/matches/details/','/matches/summary','/matches/summary/','/matches/detail','/matches','/matches/'];
    statusEl.textContent = 'Loading...';
    let lastErr = null;
    for(const ep of endpoints){
      try{
        const url = new URL(apiBase + ep);
        if(date) url.searchParams.set('date', date);
        const r = await fetch(url.toString());
        if(!r.ok) { lastErr = new Error('HTTP '+r.status+' '+ep); continue; }
        const data = await r.json();
  console.log('[matches] success via', ep);
  render(data);
        statusEl.textContent = 'Updated '+ new Date().toLocaleTimeString();
        return;
      }catch(e){ lastErr = e; }
    }
    console.error(lastErr); statusEl.textContent = 'Error: '+ (lastErr? lastErr.message : 'unknown');
  }

  function clear(el){ while(el.firstChild) el.removeChild(el.firstChild); }

  // Create a match card by cloning the template in matches.html
  function createCard(ev){
    const tpl = document.getElementById('cardTemplate');
    if(!tpl) return document.createElement('div');
    const node = tpl.content.firstElementChild.cloneNode(true);

    const leagueEl = node.querySelector('.league');
    const statusElLocal = node.querySelector('.status');
    const homeNameEl = node.querySelector('.homeName');
    const awayNameEl = node.querySelector('.awayName');
    const homeLogo = node.querySelector('.homeLogo');
    const awayLogo = node.querySelector('.awayLogo');
    const homeScoreEl = node.querySelector('.homeScore');
    const awayScoreEl = node.querySelector('.awayScore');
    const timeEl = node.querySelector('.time');
    const detailsBtn = node.querySelector('.detailsBtn');

    // Fill fields with best-effort mappings
    const _league2 = ev.league_name || ev.strLeague || '';
    const _country2 = ev.country_name || ev.strCountry || ev.country || '';
    leagueEl.textContent = (_country2 && _league2) ? (_country2 + ' — ' + _league2) : _league2;
    statusElLocal.textContent = ev.event_status || ev.status || '';
    homeNameEl.textContent = ev.event_home_team || ev.strHomeTeam || ev.home_team || '';
    awayNameEl.textContent = ev.event_away_team || ev.strAwayTeam || ev.away_team || '';

    const homeLogoUrl = ev.home_team_logo || ev.strHomeTeamBadge || ev.homeLogo || ev.home_badge || '';
    const awayLogoUrl = ev.away_team_logo || ev.strAwayTeamBadge || ev.awayLogo || ev.away_badge || '';
    if(homeLogoUrl){ homeLogo.src = homeLogoUrl; homeLogo.style.display = ''; homeLogo.onerror = ()=> homeLogo.remove(); } else { homeLogo.remove(); }
    if(awayLogoUrl){ awayLogo.src = awayLogoUrl; awayLogo.style.display = ''; awayLogo.onerror = ()=> awayLogo.remove(); } else { awayLogo.remove(); }

    // Score heuristics
    if(ev.event_final_result && ev.event_final_result.includes('-')){
      const parts = ev.event_final_result.split('-');
      homeScoreEl.textContent = parts[0]?.trim() || '-'; awayScoreEl.textContent = parts[1]?.trim() || '-';
    } else if(ev.home_score !== undefined && ev.away_score !== undefined){ homeScoreEl.textContent = String(ev.home_score); awayScoreEl.textContent = String(ev.away_score); }

    timeEl.textContent = ev.event_time || ev.strTime || ev.event_date || '';

    if(detailsBtn) detailsBtn.addEventListener('click', ()=> showDetails(ev));
    return node;
  }

  function render(summary){
    clear(liveListEl); clear(finishedListEl);
    const live = summary.live || [];
    const finished = summary.finished || [];
    liveCountEl.textContent = live.length;
    finishedCountEl.textContent = finished.length;

    if(!live.length){ liveListEl.classList.add('empty'); liveListEl.textContent='No live matches.'; } else { liveListEl.classList.remove('empty'); }
    if(!finished.length){ finishedListEl.classList.add('empty'); finishedListEl.textContent='No finished matches.'; } else { finishedListEl.classList.remove('empty'); }

    live.forEach(ev=> liveListEl.appendChild(createCard(ev)));
    finished.forEach(ev=> finishedListEl.appendChild(createCard(ev)));
  }

  refreshBtn.addEventListener('click', fetchSummary);
  datePicker.addEventListener('change', fetchSummary);

  // default date = today
  const today = new Date().toISOString().slice(0,10); datePicker.value = today;
  fetchSummary();
  // auto refresh live every 60s
  setInterval(()=> { if(!document.hidden) fetchSummary(); }, 60000);
})();<|MERGE_RESOLUTION|>--- conflicted
+++ resolved
@@ -30,13 +30,12 @@
           <button id="playerAnalyticsBtn">Player Analytics</button>
           <button id="multimodalBtn">Multimodal Extract</button>
         </div>
-<<<<<<< HEAD
+
         <div id="summary" class="summary">
           <h3>Match Summary</h3>
           <div class="summary-body">Loading summary…</div>
         </div>
-=======
->>>>>>> 1e28d6db
+
         <div id="details_info" class="details-info" style="margin-bottom:0.75rem"></div>
         <div id="highlights" class="highlights">
           <h3>Highlights</h3>
@@ -59,15 +58,14 @@
     const detailsInfo = modalBody.querySelector('#details_info');
     try{ ev.timeline = buildCleanTimeline(ev); }catch(e){ console.warn('buildCleanTimeline failed', e); }
     renderEventDetails(ev, detailsInfo);
-<<<<<<< HEAD
+
     // Fetch AI summary (backend summarizer mounted under /summarizer)
     fetchMatchSummary(ev).catch(err => {
       console.error('Summary error:', err);
       const sBody = modalBody.querySelector('#summary .summary-body');
       if(sBody) sBody.textContent = 'Summary error: ' + (err && err.message ? err.message : String(err));
     });
-=======
->>>>>>> 1e28d6db
+
     // Auto-augment in background
     setTimeout(()=> { try{ augmentEventTags(ev); }catch(e){ console.warn('auto augment failed', e); } }, 300);
 
@@ -89,7 +87,7 @@
       const sec = modalBody.querySelector('#extras .extras-body'); if(sec) sec.textContent = 'Extras error: ' + (err && err.message ? err.message : String(err));
     });
   }
-<<<<<<< HEAD
+
   // ----- Match Summary via backend summarizer -----
   async function fetchMatchSummary(ev){
     const sBody = modalBody.querySelector('#summary .summary-body');
@@ -152,8 +150,6 @@
 
     container.appendChild(card);
   }
-=======
->>>>>>> 1e28d6db
 
   // --- Details rendering & timeline helpers (from history.js) ---
   function renderEventDetails(ev, container){
@@ -248,13 +244,10 @@
     if(timeline && !Array.isArray(timeline) && typeof timeline === 'object'){ const vals = Object.values(timeline).filter(Boolean); const arr = vals.reduce((acc, cur)=> acc.concat(Array.isArray(cur)?cur:[]), []); if(arr.length>0) timeline = arr; }
     if(!Array.isArray(timeline) || timeline.length===0) timeline = synthesizeTimelineFromEvent(ev);
     if(!Array.isArray(timeline) || timeline.length===0) return;
-<<<<<<< HEAD
+
   const timelineCard = document.createElement('div'); timelineCard.style.cssText='background:white;border-radius:16px;padding:24px;margin-bottom:20px;box-shadow:0 4px 20px rgba(0,0,0,0.08)'; const title = document.createElement('h3'); title.style.cssText='margin:0 0 20px 0;color:#1f2937;font-size:20px'; title.innerHTML='⚽ Match Timeline'; timelineCard.appendChild(title);
   const timelineContainer = document.createElement('div'); timelineContainer.style.cssText='position:relative;'; timeline.forEach((event, index)=>{ timelineContainer.appendChild(createTimelineEvent(event, index===timeline.length-1, ev)); }); timelineCard.appendChild(timelineContainer); container.appendChild(timelineCard);
-=======
-    const timelineCard = document.createElement('div'); timelineCard.style.cssText='background:white;border-radius:16px;padding:24px;margin-bottom:20px;box-shadow:0 4px 20px rgba(0,0,0,0.08)'; const title = document.createElement('h3'); title.style.cssText='margin:0 0 20px 0;color:#1f2937;font-size:20px'; title.innerHTML='⚽ Match Timeline'; timelineCard.appendChild(title);
-    const timelineContainer = document.createElement('div'); timelineContainer.style.cssText='position:relative;'; timeline.forEach((event, index)=>{ timelineContainer.appendChild(createTimelineEvent(event, index===timeline.length-1)); }); timelineCard.appendChild(timelineContainer); container.appendChild(timelineCard);
->>>>>>> 1e28d6db
+
   }
 
   function synthesizeTimelineFromEvent(ev){
@@ -274,11 +267,9 @@
     out.sort((a,b)=> minuteSortKey(a.minute) - minuteSortKey(b.minute)); return out;
   }
 
-<<<<<<< HEAD
+
   function createTimelineEvent(event, isLast, matchCtx){
-=======
-  function createTimelineEvent(event, isLast){
->>>>>>> 1e28d6db
+
     const eventDiv = document.createElement('div'); eventDiv.style.cssText = `display:flex;align-items:flex-start;margin-bottom:${isLast?'0':'16px'};position:relative;`;
     const normTags = normalizeEventTags(event); const tags = Array.isArray(normTags)?normTags.map(t=>t.text):[];
     const minute = event.minute || event.time || ''; const description = event.description || event.text || event.event || '';
@@ -290,7 +281,7 @@
     if(Array.isArray(normTags) && normTags.length>0){ const tagsContainer = document.createElement('div'); tagsContainer.style.cssText='display:flex;gap:6px;flex-wrap:wrap;margin-top:6px;align-items:center;'; const hasModel = normTags.some(t=>t.isModel); if(hasModel){ const mlBadge = document.createElement('span'); mlBadge.textContent='ML'; mlBadge.title='Model-predicted tag present'; mlBadge.style.cssText='background:#7c3aed;color:white;padding:2px 6px;border-radius:10px;font-size:11px;font-weight:700;'; tagsContainer.appendChild(mlBadge); }
       normTags.forEach(t=>{ const tagSpan = document.createElement('span'); const color = t.isModel? '#6d28d9' : getTagColor(t.text||''); tagSpan.style.cssText = `background:${color};color:white;padding:2px 8px;border-radius:12px;font-size:11px;font-weight:500;display:inline-flex;align-items:center;gap:8px;`; const label = document.createElement('span'); label.textContent = t.text; tagSpan.appendChild(label); if(t.confidence!==undefined && t.confidence!==null){ const conf = document.createElement('small'); conf.textContent = ` ${Number(t.confidence).toFixed(2)}`; conf.style.opacity='0.9'; conf.style.marginLeft='6px'; conf.style.fontSize='10px'; tagSpan.appendChild(conf); } tagsContainer.appendChild(tagSpan); }); content.appendChild(tagsContainer); }
     const rawToggle = document.createElement('button'); rawToggle.textContent='Show raw'; rawToggle.style.cssText='margin-left:8px;background:transparent;border:1px dashed #d1d5db;color:#374151;padding:4px 8px;border-radius:6px;cursor:pointer;font-size:12px;'; const rawPre = document.createElement('pre'); rawPre.style.cssText='display:none;margin-top:8px;background:#111827;color:#e5e7eb;padding:8px;border-radius:8px;overflow:auto;max-height:240px;'; try{ rawPre.textContent = JSON.stringify(event.raw || event, null, 2); }catch(e){ rawPre.textContent = String(event.raw || event); } rawToggle.addEventListener('click', ()=>{ if(rawPre.style.display==='none'){ rawPre.style.display='block'; rawToggle.textContent='Hide raw'; } else { rawPre.style.display='none'; rawToggle.textContent='Show raw'; } }); content.appendChild(rawToggle); content.appendChild(rawPre);
-<<<<<<< HEAD
+
 
     // Hover brief on the movement dot for special events
     try{
@@ -378,11 +369,6 @@
   function hideEventTooltip(){ if(_evtTooltip) _evtTooltip.style.display='none'; }
   function positionEventTooltip(anchor){ if(!_evtTooltip) return; const r = anchor.getBoundingClientRect(); const pad=8; let x = r.right + pad; let y = r.top - 4; const vw = window.innerWidth; const vh = window.innerHeight; const dw = _evtTooltip.offsetWidth; const dh = _evtTooltip.offsetHeight; if(x+dw+12>vw) x = r.left - dw - pad; if(x<4) x=4; if(y+dh+12>vh) y = vh - dh - 8; if(y<4) y=4; _evtTooltip.style.left = `${Math.round(x)}px`; _evtTooltip.style.top = `${Math.round(y)}px`; }
 
-=======
-    eventDiv.appendChild(timeline); eventDiv.appendChild(content); return eventDiv;
-  }
-
->>>>>>> 1e28d6db
   function getEventIcon(description, tags){ const desc=String(description).toLowerCase(); const tagStr = Array.isArray(tags)?tags.join(' ').toLowerCase():String(tags).toLowerCase(); if(desc.includes('goal')||tagStr.includes('goal')) return '⚽'; if(desc.includes('yellow')||tagStr.includes('yellow')) return '🟨'; if(desc.includes('red')||tagStr.includes('red')) return '🟥'; if(desc.includes('substitution')||tagStr.includes('substitution')) return '🔄'; if(desc.includes('corner')||tagStr.includes('corner')) return '📐'; if(desc.includes('penalty')||tagStr.includes('penalty')) return '⚽'; if(desc.includes('offside')||tagStr.includes('offside')) return '🚩'; return '⚪'; }
 
   function getEventColor(description, tags){ const desc=String(description).toLowerCase(); const tagStr = Array.isArray(tags)?tags.join(' ').toLowerCase():String(tags).toLowerCase(); if(desc.includes('goal')||tagStr.includes('goal')) return '#10b981'; if(desc.includes('yellow')||tagStr.includes('yellow')) return '#f59e0b'; if(desc.includes('red')||tagStr.includes('red')) return '#ef4444'; if(desc.includes('substitution')||tagStr.includes('substitution')) return '#8b5cf6'; return '#6b7280'; }
@@ -1820,4 +1806,5 @@
   fetchSummary();
   // auto refresh live every 60s
   setInterval(()=> { if(!document.hidden) fetchSummary(); }, 60000);
-})();+
+})();
