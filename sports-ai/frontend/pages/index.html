--- conflicted
+++ resolved
@@ -239,7 +239,6 @@
         </div>
       </div>
 
-<<<<<<< HEAD
       <!-- Step 4: Custom JSON Request -->
       <div class="card">
         <div class="head"><h3>4) Custom Request</h3></div>
@@ -255,21 +254,8 @@
             <span class="tiny muted">Safe: request must be an object with <code>intent</code> and <code>args</code>.</span>
           </div>
         </div>
-=======
-    <!-- Players -->
-    <div class="section">
-      <h2>4. Player Selection</h2>
-      <div class="row">
-        <label>
-          <span>Player:</span>
-          <select id="playerSelect" onchange="onPlayerSelectChange()"></select>
-        </label>
-        <button onclick="showPlayer()">Show Player Details</button>
-        <span id="playerCount"></span>
->>>>>>> 9351d42b
       </div>
 
-<<<<<<< HEAD
     </section>
 
     <section class="right">
@@ -287,27 +273,11 @@
             <pre id="tracePre">(none)</pre>
           </details>
         </div>
-=======
-    <!-- Shorts Generation removed -->
-
-    <!-- Events -->
-    <div class="section">
-      <h2>5. Events / Matches</h2>
-      <div class="row">
-        <button onclick="loadEvents()">Fetch Events</button>
-        <label>
-          <span>Event:</span>
-          <select id="eventSelect" onchange="onEventSelectChange()"></select>
-        </label>
-        <button onclick="showEvent()">Show Event Details</button>
-        <span id="eventCount"></span>
->>>>>>> 9351d42b
       </div>
     </section>
   </main>
 
   <script>
-<<<<<<< HEAD
     const $ = (sel) => document.querySelector(sel);
     const $$ = (sel) => Array.from(document.querySelectorAll(sel));
 
@@ -331,46 +301,11 @@
     async function apiCollect(body) {
       const res = await fetch(new URL('/collect', baseUrlEl.value).toString(), {
         method: 'POST', headers: { 'Content-Type': 'application/json' }, body: JSON.stringify(body)
-=======
-    // Track latest request tokens so late responses can't overwrite new ones
-    const latest = { team: 0, event: 0 };
-    function nextToken(kind) { latest[kind] = (latest[kind] || 0) + 1; return latest[kind]; }
-    function isCurrent(kind, token) { return latest[kind] === token; }
-    const API = "http://127.0.0.1:8030/collect";
-
-    // ---------- helpers ----------
-    function setText(id, text) { document.getElementById(id).textContent = text; }
-    function setJSON(id, obj) { document.getElementById(id).textContent = JSON.stringify(obj || {}, null, 2); }
-    function clearJSON(...ids){ ids.forEach(id => setJSON(id, {})); }
-    function clearSelect(id, placeholder = "") {
-      const sel = document.getElementById(id);
-      if (!sel) {
-        console.warn(`Element with id '${id}' not found.`);
-        return;
-      }
-      sel.innerHTML = "";
-      if (placeholder) {
-        const opt = document.createElement("option");
-        opt.value = "";
-        opt.textContent = placeholder;
-        sel.appendChild(opt);
-      }
-    }
-    function fillSelect(id, rows, valueKey, labelKey) {
-      const sel = document.getElementById(id);
-      sel.innerHTML = "";
-      rows.forEach(r => {
-        const opt = document.createElement("option");
-        opt.value = r[valueKey] || "";
-        opt.textContent = r[labelKey] || r[valueKey] || "";
-        sel.appendChild(opt);
->>>>>>> 9351d42b
       });
       const json = await res.json();
       return json;
     }
 
-<<<<<<< HEAD
     function render(json) {
       outPre.textContent = JSON.stringify(json, null, 2);
       const trace = json?.meta?.trace || [];
@@ -380,39 +315,11 @@
       } else {
         tracePre.textContent = '(none)';
         traceBox.open = false;
-=======
-    async function callAgent(intent, args = {}) {
-      try {
-        console.log("%c→ calling", "color:#999", intent, args);
-        const res = await fetch(API, {
-          method: "POST",
-          headers: {"Content-Type": "application/json"},
-          body: JSON.stringify({intent, args}),
-        });
-
-        if (!res.ok) {
-          throw new Error(`HTTP error! status: ${res.status}`);
-        }
-
-        const json = await res.json();
-        console.log("%c← response", "color:#0a0", intent, json);
-
-        if (!json.ok) {
-          alert(`Agent error [${intent}]: ${json.error?.message || "Unknown error"}`);
-        }
-
-        return json;
-      } catch (err) {
-        console.error("Fetch failed for", intent, err);
-        alert(`Network/Fetch error for ${intent}: ${err.message || err}`);
-        return {ok: false, error: {message: String(err)}};
->>>>>>> 9351d42b
       }
       // Scroll output to top so newest response is immediately visible
       outPre.parentElement.scrollTop = 0;
     }
 
-<<<<<<< HEAD
     function setOptions(select, items, { valueKey, labelKey }) {
       select.innerHTML = '';
       for (const it of items) {
@@ -423,35 +330,6 @@
         opt.dataset.payload = JSON.stringify(it);
         select.appendChild(opt);
       }
-=======
-    // ---------- select change effects (no fetch) ----------
-    function onLeagueSelectChange() {
-      // When league changes, just clear dependent UI (no API calls)
-      clearSelect("seasonSelect", "Select season"); setText("seasonCount", "");
-      clearSelect("teamSelect", "Select team"); setText("teamCount", "");
-      clearSelect("playerSelect", "Select player"); setText("playerCount", "");
-      clearSelect("eventSelect", "Select event"); setText("eventCount", "");
-      clearJSON("seasonInfo", "teamInfo", "playerInfo", "eventInfo");
-    }
-    function onSeasonSelectChange() {
-      // Season affects events only; we only clear events (no API calls)
-      clearSelect("eventSelect", "Select event"); setText("eventCount", "");
-      clearJSON("eventInfo");
-    }
-    function onTeamSelectChange() {
-      // Team affects players; just clear players pane (no API calls)
-  clearSelect("playerSelect", "Select player"); setText("playerCount", "");
-  clearJSON("playerInfo");
-  // Automatically load players for the selected team
-  // (If no team is selected this will be a no-op)
-  loadPlayers();
-    }
-    function onPlayerSelectChange() {
-      // No fetch on change; user clicks "Show Player Details" to fetch details
-    }
-    function onEventSelectChange() {
-      // No fetch on change; user clicks "Show Event Details" to fetch details
->>>>>>> 9351d42b
     }
 
     function getSelectedPayload(select) {
@@ -481,7 +359,7 @@
       // sort by country then name for convenience
       leagues.sort((a,b) => ((a.strCountry||'').localeCompare(b.strCountry||'')) || (a.strLeague||'').localeCompare(b.strLeague||''));
       setOptions(selLeague, leagues, { valueKey: 'idLeague', labelKey: 'strLeague' });
-      $('#leagueMeta').textContent = leagues.length ? `${leagues.length} leagues` : '0 leagues';
+      $('#leagueMeta').textContent = leagues.length ? ${leagues.length} leagues : '0 leagues';
       // Clear downstream selects
       setOptions(selSeason, [], { valueKey: 'strSeason', labelKey: 'strSeason' });
       setOptions(selTeam, [], { valueKey: 'idTeam', labelKey: 'strTeam' });
@@ -489,7 +367,6 @@
       setOptions(selTeamForEvents, [], { valueKey: 'idTeam', labelKey: 'strTeam' });
     });
 
-<<<<<<< HEAD
     // Step 1b: Seasons for selected league
     btnLoadSeasons.addEventListener('click', async () => {
       const leagueId = selLeague.value;
@@ -536,115 +413,6 @@
       const resp = await apiCollect({ intent: 'events.list', args: { leagueId, season } });
       render(resp);
     });
-=======
-    // ---------- teams ----------
-    async function loadTeams() {
-      const lid = document.getElementById("leagueSelect").value;
-      const leagueName = document.getElementById("leagueSelect").selectedOptions[0]?.text;
-      if (!lid) {
-        console.warn("League ID is missing.");
-        return;
-      }
-
-      console.log("Fetching teams for league:", { leagueId: lid, leagueName });
-
-      const data = await callAgent("teams.list", { leagueId: lid, leagueName });
-      console.log("Teams response:", data);
-
-      if (!data.ok) return;
-
-      const teams = (data.data && data.data.teams) || [];
-      console.log("Processed teams:", teams);
-
-      if ((!teams || teams.length === 0) && lid) {
-        // Fallback: try league matches endpoint and extract teams
-        try {
-          console.log("teams.list empty — falling back to /games?league_id={leagueId}");
-          const today = new Date().toISOString().split('T')[0];
-          const resp = await fetch(`http://127.0.0.1:8030/games?date=${today}&league_id=${lid}`);
-          const json = await resp.json();
-          const games = json.games || [];
-          const seen = new Map();
-          games.forEach(g => {
-            const h = g.home_team || g.home_team_name || g.home_team;
-            const a = g.away_team || g.away_team_name || g.away_team;
-            const hid = g.home_team_id || g.home_team || `h_${h}`;
-            const aid = g.away_team_id || g.away_team || `a_${a}`;
-            if (h && !seen.has(h)) seen.set(h, { id: hid, name: h });
-            if (a && !seen.has(a)) seen.set(a, { id: aid, name: a });
-          });
-          const fallbackTeams = Array.from(seen.values()).map((t, i) => ({ idTeam: t.name, strTeam: t.name }));
-          console.log("Fallback teams from matches:", fallbackTeams);
-          if (fallbackTeams.length) {
-            fillSelect("teamSelect", fallbackTeams, "idTeam", "strTeam");
-            setText("teamCount", `(${fallbackTeams.length})`);
-            setJSON("teamInfo", {});
-            return;
-          }
-        } catch (err) {
-          console.warn("Fallback matches fetch failed", err);
-        }
-      }
-
-      fillSelect("teamSelect", teams, "idTeam", "strTeam");
-      setText("teamCount", `(${teams.length})`);
-      setJSON("teamInfo", {});
-    }
-
-    async function showTeam() {
-      const tid = document.getElementById("teamSelect").value;
-      if (!tid) { alert("Select a team first"); return; }
-    
-      const token = nextToken("team");
-      // If the selected value looks like a numeric id, pass as teamId; otherwise pass as teamName
-      const numeric = /^[0-9]+$/.test(tid);
-      const data = numeric ? await callAgent("team.get", { teamId: tid }) : await callAgent("team.get", { teamName: tid });
-    
-      // Ignore late responses
-      if (!isCurrent("team", token)) {
-        console.log("Ignoring stale team.get response");
-        return;
-      }
-    
-      // Also verify we’re still looking at the same selected item
-      if (document.getElementById("teamSelect").value !== tid) {
-        console.log("Selection changed; skipping update");
-        return;
-      }
-    
-      if (!data.ok) return;
-      setJSON("teamInfo", data.data?.team || {});
-    }
-
-    // ---------- players ----------
-    async function loadPlayers() {
-      const tid = document.getElementById("teamSelect").value;
-      if (!tid) { 
-        // nothing selected — ensure players select is empty
-        clearSelect("playerSelect", "Select player"); setText("playerCount", ""); setJSON("playerInfo", {});
-        return;
-      }
-  console.log("loadPlayers: selected team value=", tid);
-      // Pass teamId if numeric, otherwise pass teamName so backend can resolve it
-      const numeric = /^[0-9]+$/.test(tid);
-      const data = numeric ? await callAgent("players.list", { teamId: tid }) : await callAgent("players.list", { teamName: tid });
-  console.log("players.list response:", data);
-      if (!data.ok) return;
-      const players = (data.data && data.data.players) || [];
-      fillSelect("playerSelect", players, "idPlayer", "strPlayer");
-      setText("playerCount", `(${players.length})`);
-      setJSON("playerInfo", players[0] || {});
-    }
-
-    async function showPlayer() {
-      const pid = document.getElementById("playerSelect").value;
-      if (!pid) { alert("Select a player first"); return; }
-  console.log("showPlayer: selected player id=", pid);
-      const data = await callAgent("player.get", {playerId: pid});
-      if (!data.ok) return;
-      setJSON("playerInfo", data.data?.player || {});
-    }
->>>>>>> 9351d42b
 
     // Step 2b: Events by team last/next
     $('#btnEventsByTeam').addEventListener('click', async () => {
@@ -655,7 +423,6 @@
       render(resp);
     });
 
-<<<<<<< HEAD
     // Step 2c: Events by date
     $('#btnEventsByDate').addEventListener('click', async () => {
       const d = $('#inDate').value.trim();
@@ -728,30 +495,6 @@
 
     // Auto-load leagues on start for convenience
     window.addEventListener('load', () => btnLoadLeagues.click());
-=======
-    async function showEvent() {
-      const eid = document.getElementById("eventSelect").value;
-      if (!eid) { alert("Select an event first"); return; }
-
-      const token = nextToken("event");
-      const data = await callAgent("event.get", { eventId: eid, expand: ["timeline","stats","lineup"] });
-
-      // Ignore late responses
-      if (!isCurrent("event", token)) {
-        console.log("Ignoring stale event.get response");
-        return;
-      }
-
-      // Verify selection didn’t change while fetching
-      if (document.getElementById("eventSelect").value !== eid) {
-        console.log("Selection changed; skipping update");
-        return;
-      }
-
-      if (!data.ok) return;
-      setJSON("eventInfo", data.data || {});
-    }
->>>>>>> 9351d42b
   </script>
 </body>
 </html>