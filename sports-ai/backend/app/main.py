import os
from fastapi import FastAPI, Body, APIRouter
from fastapi.middleware.cors import CORSMiddleware
from fastapi.staticfiles import StaticFiles
from pathlib import Path

from .routers.router_collector import RouterCollector

app = FastAPI(title="Sports Collector HM (Unified)", version="0.3.0")

# --- Optional Frontend static mount (serves /frontend/pages/index.html) ---
try:
    # main.py lives at sports-ai/backend/app/main.py -> go up three levels to project root
    _SPORTS_ROOT = Path(__file__).resolve().parent.parent.parent
    _FRONTEND_DIR = _SPORTS_ROOT / "frontend"
    if _FRONTEND_DIR.exists():
        app.mount("/frontend", StaticFiles(directory=str(_FRONTEND_DIR), html=True), name="frontend")
    else:
        print(f"[startup] Frontend directory not found at {_FRONTEND_DIR}, /frontend mount skipped")
except Exception as _e:
    print("[startup] Failed to mount /frontend static dir:", _e)

# --- CORS (open for dev; tighten in prod) ---
app.add_middleware(
    CORSMiddleware,
    allow_origins=["*"],
    allow_credentials=True,
    allow_methods=["*"],
    allow_headers=["*"],
)

# --- Agents ---
router = RouterCollector()                        # unified router over TSDB + AllSports

<<<<<<< HEAD
# # --- Debug: list routes at startup (helps diagnose 404 during dev) ---
# @app.on_event("startup")
# async def _show_routes():
#     try:
#         paths = sorted({r.path for r in app.routes})
#         print("[startup] Registered paths (count=", len(paths), "):")
#         for p in paths:
#             if p.startswith('/matches'):  # highlight the relevant ones
#                 print("   *", p)
#     except Exception as e:
#         print("[startup] Could not list routes:", e)
=======
try:
    from .agents import summarizer
    app.mount("/summarizer", summarizer.app)
    print("[startup] summarizer mounted at /summarizer")
except Exception as e:
    print(f"[startup] summarizer not mounted: {e}")
>>>>>>> 34d0f802

# --- JSON entrypoints (minimal surface) ---
@app.post("/collect")
def collect(request: dict = Body(...)):
    """Unified entrypoint: pass {"intent":..., "args":{...}}; routes between TSDB and AllSports."""
    return router.handle(request)

# --- Health ---
@app.get("/health")
def health():
    return {"ok": True, "service": app.title, "version": app.version}


# # --- Added convenience endpoint for UI ---
# @app.get("/matches/summary")
# def matches_summary(date: str | None = None):
#     """Return combined live + finished matches for a date (live always current).
#     Live matches are always fetched 'now'; finished matches come from events.list for date.
#     """
#     return router.get_live_and_finished(date=date)


# New preferred path (/matches/details) — same payload as /matches/summary
@app.get("/matches/details")
def matches_details(date: str | None = None):
    """Alias endpoint (preferred). Returns same structure as /matches/summary.
    Added to satisfy frontend rename request."""
    return router.get_live_and_finished(date=date)

# Additional aliases (defensive for typos / trailing slash / singular) ---
# @app.get("/matches/summary/")
@app.get("/matches/details/")
@app.get("/matches/detail")
@app.get("/matches/detail/")
@app.get("/matches")
@app.get("/matches/")
def matches_details_alias(date: str | None = None):  # pragma: no cover (simple alias)
    return router.get_live_and_finished(date=date)


@app.get("/matches/history")
def matches_history(days: int = 7, end_date: str | None = None):
    """Return historical matches grouped by league for the past 'days' ending at end_date (UTC today default)."""
    return router.get_history(days=days, to_date=end_date)

# Aliases for history (trailing slash / alternative naming)
@app.get("/matches/history/")
@app.get("/matches/historical")
@app.get("/matches/historical/")
def matches_history_alias(days: int = 7, end_date: str | None = None):  # pragma: no cover
    return router.get_history(days=days, to_date=end_date)

@app.get('/matches/history_dual')
def matches_history_dual(days: int = 7, end_date: str | None = None):
    """Dual-provider aggregation: fetch events.list from both providers per day, merge, group by league."""
    return router.get_history_dual(days=days, to_date=end_date)

# Flat aliases (in case /matches prefix not accessible in current deployment)
@app.get('/history')
def history_flat(days: int = 7, end_date: str | None = None):  # pragma: no cover
    return router.get_history(days=days, to_date=end_date)

@app.get('/history_dual')
def history_dual_flat(days: int = 7, end_date: str | None = None):  # pragma: no cover
    return router.get_history_dual(days=days, to_date=end_date)

# --- Additional router to reinforce /matches/history path (defensive) ---
matches_router = APIRouter(prefix="/matches", tags=["matches"])

@matches_router.get("/history", name="matches_history_router")
def matches_history_router(days: int = 7, end_date: str | None = None):
    return router.get_history(days=days, to_date=end_date)

@matches_router.get("/history/", name="matches_history_router_slash")
def matches_history_router_slash(days: int = 7, end_date: str | None = None):  # pragma: no cover
    return router.get_history(days=days, to_date=end_date)


@matches_router.get("/history_debug", name="matches_history_debug")
def matches_history_debug(days: int = 7, end_date: str | None = None):  # pragma: no cover
    """Debug endpoint: return dual-provider merged history plus per-day provider counts
    This helps debug missing leagues by showing what each provider returned per date.
    """
    from datetime import datetime, timedelta, timezone

    # Use the dual merge result (ensures we show merged leagues/events)
    dual = router.get_history_dual(days=days, to_date=end_date)

    # Build date list (cap at 31 days)
    days_eff = max(1, min(days, 31))
    end_dt = datetime.strptime(end_date, '%Y-%m-%d') if end_date else datetime.now(timezone.utc)
    date_list = [(end_dt - timedelta(days=i)).strftime('%Y-%m-%d') for i in range(days_eff)]

    per_day = []
    for d in date_list:
        ts = router._call_tsdb('events.list', {'date': d})
        asr = router._call_allsports('events.list', {'date': d})

        def _count_ev(resp):
            if not resp or not isinstance(resp, dict):
                return 0
            data = resp.get('data') or {}
            ev = data.get('events') or data.get('result') or data.get('results') or []
            return len(ev)

        per_day.append({
            'date': d,
            'tsdb_ok': bool(ts.get('ok')),
            'tsdb_count': _count_ev(ts),
            'allsports_ok': bool(asr.get('ok')),
            'allsports_count': _count_ev(asr),
            'tsdb_meta': ts.get('meta'),
            'allsports_meta': asr.get('meta'),
        })

    return {"ok": True, "debug": {"dual": dual, "per_day": per_day}}


@app.get('/matches/history_raw')
def matches_history_raw(days: int = 7, end_date: str | None = None):
    return router.get_history_raw(days=days, to_date=end_date)


@app.get('/history_raw')
def history_raw_flat(days: int = 7, end_date: str | None = None):
    return router.get_history_raw(days=days, to_date=end_date)

@app.get("/leagues")
def get_leagues():
    """Get all leagues from AllSports API"""
    return router.handle({"intent": "leagues.list", "args": {}})

@app.get("/leagues/")
def get_leagues_alias():
    """Get all leagues from AllSports API (with trailing slash)"""
    return router.handle({"intent": "leagues.list", "args": {}})

@matches_router.get("/debug_list", name="matches_debug_list")
def matches_debug_list():  # pragma: no cover
    return {"ok": True, "paths": sorted({r.path for r in app.routes if '/matches' in r.path})}

app.include_router(matches_router)

# Global debug route to inspect all registered paths
@app.get("/_debug/routes")
def _debug_routes():  # pragma: no cover
    return {"count": len(app.routes), "paths": sorted({r.path for r in app.routes})}<|MERGE_RESOLUTION|>--- conflicted
+++ resolved
@@ -32,7 +32,7 @@
 # --- Agents ---
 router = RouterCollector()                        # unified router over TSDB + AllSports
 
-<<<<<<< HEAD
+
 # # --- Debug: list routes at startup (helps diagnose 404 during dev) ---
 # @app.on_event("startup")
 # async def _show_routes():
@@ -44,14 +44,14 @@
 #                 print("   *", p)
 #     except Exception as e:
 #         print("[startup] Could not list routes:", e)
-=======
+
 try:
     from .agents import summarizer
     app.mount("/summarizer", summarizer.app)
     print("[startup] summarizer mounted at /summarizer")
 except Exception as e:
     print(f"[startup] summarizer not mounted: {e}")
->>>>>>> 34d0f802
+
 
 # --- JSON entrypoints (minimal surface) ---
 @app.post("/collect")
