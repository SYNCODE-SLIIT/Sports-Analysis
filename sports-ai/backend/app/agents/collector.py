--- conflicted
+++ resolved
@@ -1,7 +1,4 @@
-<<<<<<< HEAD
-from typing import Any, Dict, Tuple
-from ..utils.http_client import get_json 
-=======
+
 from typing import Any, Dict, Tuple, List
 # Try relative import first (normal package layout). Fallback to absolute if executed differently.
 try:  # pragma: no cover - import robustness
@@ -12,7 +9,7 @@
     except Exception as _e:  # final fallback
         raise ImportError("Cannot import get_json from utils.http_client") from _e
 from ..models.schemas import Team
->>>>>>> 9351d42b
+
 # -----------------------
 # Errors
 # -----------------------
