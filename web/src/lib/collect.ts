--- conflicted
+++ resolved
@@ -81,30 +81,6 @@
   return postCollect<{ events?: DataObject[] }>("events.list", cleanArgs);
 }
 
-<<<<<<< HEAD
-/** League table/details */
-export async function getLeagueTable(leagueName: string, opts?: { season?: string; leagueId?: string }) {
-  const payload: Record<string, Json> = {};
-  const cleanName = sanitizeInput(leagueName);
-  if (cleanName) payload.leagueName = cleanName;
-  if (opts?.leagueId) payload.leagueId = String(opts.leagueId);
-  if (opts?.season) payload.season = opts.season;
-  return postCollect<{ table?: DataObject[]; league?: DataObject }>("league.table", payload);
-}
-
-/** League detail helper */
-export async function getLeagueDetails(args: { leagueName?: string; leagueId?: string }) {
-  const payload: Record<string, Json> = {};
-  if (args.leagueId) payload.leagueId = String(args.leagueId);
-  if (args.leagueName) {
-    const clean = sanitizeInput(args.leagueName);
-    if (clean) payload.leagueName = clean;
-  }
-  if (!payload.leagueId && !payload.leagueName) {
-    throw new Error("leagueId or leagueName required");
-  }
-  return postCollect<{ league?: DataObject }>("league.get", payload);
-=======
 /** League table/details - supports both leagueId and leagueName like the old implementation */
 export async function getLeagueTable(args: { leagueId?: string; leagueName?: string; season?: string }) {
   const payload: Record<string, Json> = {};
@@ -122,7 +98,6 @@
   }
 
   return postCollect<{ table?: DataObject[]; result?: DataObject[]; total?: DataObject[]; standings?: DataObject[]; rows?: DataObject[]; league_table?: DataObject[] }>("league.table", payload);
->>>>>>> c0c17f7a
 }
 
 /** Single match details */
