"use client";

import { motion } from "framer-motion";
import { Heart, Plus, X } from "lucide-react";
import { Button } from "@/components/ui/button";
import { Card, CardContent, CardHeader, CardTitle } from "@/components/ui/card";
import { EmptyState } from "@/components/EmptyState";
import { useAuth } from "@/components/AuthProvider";
import { useEffect, useMemo, useRef, useState } from "react";
import useDebouncedValue from "@/hooks/useDebouncedValue";
import { searchLeagues, getTeam, getLeagueTable, postCollect, searchTeams } from "@/lib/collect";
import { Badge } from "@/components/ui/badge";
import { Input } from "@/components/ui/input";
import { toast } from "sonner";
import { Avatar, AvatarFallback, AvatarImage } from "@/components/ui/avatar";
<<<<<<< HEAD
 
=======
import { Dialog, DialogContent, DialogDescription, DialogFooter, DialogHeader, DialogTitle } from "@/components/ui/dialog";
import { Tabs, TabsList, TabsTrigger } from "@/components/ui/tabs";
import { ScrollArea } from "@/components/ui/scroll-area";

type SearchResult = {
  name: string;
  logo?: string;
  type: "team" | "league";
};

const TEAM_LOGO_KEYS = [
  "team_logo",
  "team_logo_url",
  "team_badge",
  "teamBadge",
  "strTeamBadge",
  "logo",
  "badge",
  "crest",
  "image",
  "thumbnail",
  "teamLogo",
  "teamBadgeUrl",
  "team_badge_url",
  "logo_path",
  "logo_url",
  "badge_url",
  "strTeamLogo",
  "strTeamBadge",
  "emblem",
  "shield",
  "media",
  "images",
  "logos",
  "thumbnails",
  "badges",
];

const LEAGUE_LOGO_KEYS = [
  "league_logo",
  "league_logo_url",
  "league_badge",
  "leagueBadge",
  "strLeagueLogo",
  "strLeagueBadge",
  "strBadgeWide",
  "strLogoWide",
  "strThumb",
  "strLogo",
  "badge",
  "logo",
  "image",
  "thumb",
  "badge_url",
  "logo_path",
  "logo_url",
  "crest",
  "emblem",
  "media",
  "images",
  "logos",
  "thumbnails",
  "badges",
];

const sanitizeLogoUrl = (value: unknown): string => {
  if (!value) return "";
  if (typeof value === "string") {
    const trimmed = value.trim();
    if (!trimmed) return "";
    const lowered = trimmed.toLowerCase();
    if (lowered === "null" || lowered === "undefined" || lowered === "none" || lowered === "n/a") {
      return "";
    }
    return trimmed;
  }
  if (Array.isArray(value)) {
    for (const item of value) {
      const candidate = sanitizeLogoUrl(item);
      if (candidate) return candidate;
    }
    return "";
  }
  if (typeof value === "object") {
    const record = value as Record<string, unknown>;
    const nestedKeys = [
      "url",
      "src",
      "image",
      "path",
      "logo",
      "badge",
      "thumbnail",
      "thumb",
      "href",
      "link",
      "default",
      "light",
      "dark",
    ];
    for (const key of nestedKeys) {
      if (record[key]) {
        const candidate = sanitizeLogoUrl(record[key]);
        if (candidate) return candidate;
      }
    }
  }
  return "";
};

const extractLogoFromEntry = (
  entry: Record<string, unknown> | null | undefined,
  candidateKeys: string[],
): string => {
  if (!entry || typeof entry !== "object") return "";
  for (const key of candidateKeys) {
    if (key in entry) {
      const candidate = sanitizeLogoUrl((entry as Record<string, unknown>)[key]);
      if (candidate) return candidate;
    }
  }
  return "";
};

const getTeamLogoFromEntry = (entry: Record<string, unknown> | null | undefined) =>
  extractLogoFromEntry(entry, TEAM_LOGO_KEYS);

const getLeagueLogoFromEntry = (entry: Record<string, unknown> | null | undefined) =>
  extractLogoFromEntry(entry, LEAGUE_LOGO_KEYS);

const pickFirstString = (...values: unknown[]): string => {
  for (const value of values) {
    if (typeof value === "string") {
      const trimmed = value.trim();
      if (trimmed) return trimmed;
    }
  }
  return "";
};

const normalizeKey = (s?: string | null) => String(s ?? "").trim().toLowerCase().replace(/\s+/g, " ");

const gatherAliases = (value: unknown): string[] => {
  const out: string[] = [];
  if (!value) return out;
  if (typeof value === "string") {
    value
      .split(/[;,|]/)
      .map(part => part.trim())
      .filter(Boolean)
      .forEach(part => out.push(part));
    return out;
  }
  if (Array.isArray(value)) {
    value.forEach(item => {
      if (typeof item === "string") {
        out.push(...gatherAliases(item));
      }
    });
  }
  return out;
};

const toLeagueEntriesArray = (raw: unknown): unknown[] => {
  if (Array.isArray(raw)) return raw;
  if (raw && typeof raw === "object") {
    const obj = raw as Record<string, unknown>;
    const candidateKeys = ["leagues", "league", "result", "results", "data", "countries"];
    for (const key of candidateKeys) {
      const val = obj[key];
      if (Array.isArray(val)) return val;
    }
  }
  return [];
};

const mapLeagueEntriesToLogoLookup = (raw: unknown): Record<string, string> => {
  const result: Record<string, string> = {};
  const seen = new Set<string>();
  const arr = toLeagueEntriesArray(raw);
  for (const entry of arr) {
    if (!entry) continue;
    if (typeof entry === "string") {
      const name = entry.trim();
      if (!name) continue;
      const key = normalizeKey(name);
      if (seen.has(key)) continue;
      seen.add(key);
      continue;
    }
    if (typeof entry !== "object") continue;
    const record = entry as Record<string, unknown>;
    const name = pickFirstString(
      record.league_name,
      record.name,
      record.strLeague,
      record.league,
      record.leagueName,
      record.league_title,
    );
    if (!name) continue;
    const logo = getLeagueLogoFromEntry(record);
    const normalizedName = normalizeKey(name);
    if (normalizedName && seen.has(normalizedName)) continue;
    if (logo && normalizedName) {
      result[normalizedName] = logo;
    }
    gatherAliases(record.strLeagueAlternate).forEach(alias => {
      if (!logo) return;
      const aliasKey = normalizeKey(alias);
      if (aliasKey) result[aliasKey] = logo;
    });
    const aliasesField = record.aliases ?? record.alias ?? record.alternate;
    if (Array.isArray(aliasesField)) {
      aliasesField
        .map(item => (typeof item === "string" ? item.trim() : ""))
        .filter(Boolean)
        .forEach(alias => {
          if (!logo) return;
          const aliasKey = normalizeKey(alias);
          if (aliasKey) result[aliasKey] = logo;
        });
    } else if (typeof aliasesField === "string") {
      gatherAliases(aliasesField).forEach(alias => {
        if (!logo) return;
        const aliasKey = normalizeKey(alias);
        if (aliasKey) result[aliasKey] = logo;
      });
    }
    if (normalizedName) seen.add(normalizedName);
  }
  return result;
};
>>>>>>> 11bcfd72

export default function MyTeamsPage() {
  const { user, supabase, loading } = useAuth();
  const [teams, setTeams] = useState<string[]>([]);
  const [teamLogos, setTeamLogos] = useState<Record<string, string>>({});
  const [teamLogoCache, setTeamLogoCache] = useState<Record<string, string>>({});
  const [leagueLogoCache, setLeagueLogoCache] = useState<Record<string, string>>({});
  const [addQuery, setAddQuery] = useState("");
  const [saving, setSaving] = useState(false);
  const [suggestions, setSuggestions] = useState<string[]>([]);
<<<<<<< HEAD
  const [results, setResults] = useState<Array<{ name: string; logo?: string }>>([]);
  
  const [leagues, setLeagues] = useState<string[]>([]);
  const [activeIndex, setActiveIndex] = useState(-1);
  
=======
  const [results, setResults] = useState<SearchResult[]>([]);
  const [searching, setSearching] = useState(false);
  const [leagues, setLeagues] = useState<string[]>([]);
  const [leagueLogosMap, setLeagueLogosMap] = useState<Record<string, string>>({});
  const [isAddDialogOpen, setIsAddDialogOpen] = useState(false);
  const [activeSearchTab, setActiveSearchTab] = useState<"team" | "league">("team");
  const dialogInputRef = useRef<HTMLInputElement | null>(null);

  const resolveLogoForDisplay = (displayName: string, userMap: Record<string,string>, cachedMap: Record<string,string>) => {
    const exact = userMap?.[displayName];
    if (exact) return exact;
    const key = normalizeKey(displayName);
    // try direct cached map
    if (cachedMap && cachedMap[key]) return cachedMap[key];
    // try userMap via normalized keys
    for (const k of Object.keys(userMap || {})) {
      if (!k) continue;
      if (normalizeKey(k) === key) return userMap[k];
    }
    // try fuzzy contains match both ways
    for (const k of Object.keys(userMap || {})) {
      const nk = normalizeKey(k);
      if (nk.includes(key) || key.includes(nk)) return userMap[k];
    }
    // try fuzzy on cached
    for (const k of Object.keys(cachedMap || {})) {
      const nk = normalizeKey(k);
      if (nk.includes(key) || key.includes(nk)) return cachedMap[k];
    }
    return '';
  };
>>>>>>> 11bcfd72

  useEffect(() => {
    if (!user) return;
    let mounted = true;
    (async () => {
      const { data } = await supabase
        .from("user_preferences")
        .select("favorite_teams, favorite_leagues, favorite_team_logos, favorite_league_logos")
        .eq("user_id", user.id)
        .single();
      if (!mounted) return;
      setTeams(data?.favorite_teams ?? []);
      setLeagues(data?.favorite_leagues ?? []);
      // Prefer stored maps for instant logos if available
      if (data?.favorite_team_logos && typeof data.favorite_team_logos === 'object') {
        setTeamLogos(data.favorite_team_logos as Record<string,string>);
      }
      if (data?.favorite_league_logos && typeof data.favorite_league_logos === 'object') {
        setLeagueLogosMap(data.favorite_league_logos as Record<string,string>);
      }

      // Load suggestions from RPC if available (ignore errors)
      try {
  const { data: rpc } = await supabase.rpc("list_popular_teams", { limit_count: 25 });
  type Row = { team?: string };
  const names = Array.isArray(rpc) ? rpc.map((r: unknown) => (r as Row)?.team).filter((v): v is string => typeof v === 'string' && v.trim().length > 0) : [];
        setSuggestions(names);
        // Try to prefetch cached logos for suggestions so buttons can show icons
        try {
          const { data: cached } = await supabase.from('cached_teams').select('name, logo').in('name', names as any);
          if (Array.isArray(cached) && cached.length) {
            const normalized: Record<string, string> = {};
            cached.forEach((c: any) => {
              if (!c?.name) return;
              const logo = sanitizeLogoUrl(c?.logo);
              if (!logo) return;
              normalized[normalizeKey(String(c.name))] = logo;
            });
            if (Object.keys(normalized).length) {
              setTeamLogoCache(prev => ({ ...normalized, ...prev }));
            }
          }
        } catch {}
      } catch {
        setSuggestions([]);
      }
      // leagues already loaded above
    })();
    return () => { mounted = false; };
  }, [user, supabase]);

  // Development debug helper: fetch and log a sample of cached tables when ?debug_cache=1 is present
  useEffect(() => {
    try {
      const shouldDebug = (typeof window !== 'undefined' && (window.location.search.includes('debug_cache=1') || process.env.NODE_ENV === 'development'));
      if (!shouldDebug) return;
      (async () => {
        try {
          const { data: teamsRows, error: teamsErr } = await supabase.from('cached_teams').select('name,logo').limit(50);
          console.debug('DEBUG cached_teams sample', { teamsErr, teamsRows });
        } catch (e) { console.debug('DEBUG cached_teams fetch threw', e); }
        try {
          const { data: leaguesRows, error: leaguesErr } = await supabase.from('cached_leagues').select('name,logo').limit(50);
          console.debug('DEBUG cached_leagues sample', { leaguesErr, leaguesRows });
        } catch (e) { console.debug('DEBUG cached_leagues fetch threw', e); }
      })();
    } catch (e) {
      // no-op
    }
  }, [user, supabase]);

  // Fetch cached team logos for display (if present in cached_teams)
  useEffect(() => {
    if (!user || teams.length === 0) {
      setTeamLogos({});
      return;
    }
    let mounted = true;
    (async () => {
      try {
        const { data: rows } = await supabase.from('cached_teams').select('name, logo').in('name', teams as any);
        if (!mounted) return;

        const map: Record<string, string> = {};
        if (Array.isArray(rows)) {
          rows.forEach((r: any) => {
            if (!r?.name) return;
            const key = normalizeKey(String(r.name));
            const logo = sanitizeLogoUrl(r?.logo);
            if (logo) map[key] = logo;
          });
        }

        if (Object.keys(map).length) {
          setTeamLogoCache(prev => ({ ...prev, ...map }));
        }

        const missing = teams.filter(teamName => {
          const normalizedKey = normalizeKey(teamName);
          const existing = sanitizeLogoUrl(teamLogos[teamName]);
          const cached = sanitizeLogoUrl(map[normalizedKey]);
          return !existing && !cached;
        });

        if (missing.length > 0) {
          await Promise.all(missing.map(async (name) => {
            try {
              const res = await searchTeams(name);
              const teamsArr = Array.isArray(res?.data?.teams) ? res.data.teams : [];
              const normalizedTarget = normalizeKey(name);
              const candidateEntry = (teamsArr.find((t: any) => {
                const candidateName = pickFirstString(
                  t?.team_name,
                  t?.strTeam,
                  t?.name,
                  t?.team,
                );
                if (!candidateName) return false;
                return normalizeKey(candidateName) === normalizedTarget;
              }) ?? teamsArr[0]) as Record<string, unknown> | undefined;

              let logo = candidateEntry ? getTeamLogoFromEntry(candidateEntry) : '';

              if (!logo) {
                try {
                  const detail = await getTeam(name);
                  const maybeArr = detail?.data?.teams ?? detail?.data?.team ?? detail?.data?.result ?? detail?.data ?? null;
                  const detailObj = Array.isArray(maybeArr) && maybeArr.length
                    ? maybeArr[0]
                    : (maybeArr && typeof maybeArr === 'object' ? maybeArr : null);
                  if (detailObj) {
                    const fromDetail = getTeamLogoFromEntry(detailObj as Record<string, unknown>);
                    if (fromDetail) logo = fromDetail;
                  }
                } catch {
                  // ignore team detail errors
                }
              }

              if (logo) {
                map[normalizeKey(name)] = logo;
                setTeamLogoCache(prev => ({ ...prev, [normalizeKey(name)]: logo }));
                try {
                  const { error: rpcErr } = await supabase.rpc('upsert_cached_team', {
                    p_provider_id: null,
                    p_name: name,
                    p_logo: logo,
                    p_metadata: {},
                  });
                  if (rpcErr) console.debug('upsert_cached_team error', name, rpcErr);
                } catch (e) {
                  console.debug('upsert_cached_team threw', name, e);
                }
              }
            } catch {
              // ignore per-name errors
            }
          }));
        }

        const combinedCache = { ...teamLogoCache, ...map };
        const displayMap: Record<string, string> = {};
        teams.forEach(teamName => {
          displayMap[String(teamName)] = resolveLogoForDisplay(String(teamName), teamLogos, combinedCache) || '';
        });
        setTeamLogos(displayMap);
      } catch {
        if (mounted) setTeamLogos({});
      }
    })();
    return () => { mounted = false; };
  }, [teams, user, supabase]);

  // Fetch cached league logos for display (if present in cached_leagues)
  useEffect(() => {
    if (!user || leagues.length === 0) {
      setLeagueLogosMap({});
      return;
    }
    let mounted = true;
    (async () => {
      try {
        const { data: rows } = await supabase.from('cached_leagues').select('name, logo').in('name', leagues as any);
        if (!mounted) return;

        const map: Record<string, string> = {};
        if (Array.isArray(rows)) {
          rows.forEach((r: any) => {
            if (!r?.name) return;
            const logo = sanitizeLogoUrl(r?.logo);
            if (!logo) return;
            map[normalizeKey(String(r.name))] = logo;
          });
        }

        let missing = leagues.filter(leagueName => {
          const normalizedKey = normalizeKey(leagueName);
          const existing = sanitizeLogoUrl(leagueLogosMap[leagueName]);
          const cached = sanitizeLogoUrl(map[normalizedKey]);
          return !existing && !cached;
        });

        if (missing.length > 0) {
          await Promise.all(missing.map(async (name) => {
            try {
              const res = await searchLeagues(name);
              const leaguesArr = Array.isArray(res?.data?.leagues) ? res.data.leagues : [];
              const normalizedTarget = normalizeKey(name);
              const candidateEntry = (leaguesArr.find((l: any) => {
                const candidateName = pickFirstString(
                  l?.league_name,
                  l?.name,
                  l?.strLeague,
                  l?.league,
                );
                if (!candidateName) return false;
                return normalizeKey(candidateName) === normalizedTarget;
              }) ?? leaguesArr[0]) as Record<string, unknown> | undefined;

              let logo = candidateEntry ? getLeagueLogoFromEntry(candidateEntry) : '';

              if (!logo) {
                try {
                  const detail = await getLeagueTable(name);
                  const maybeLeague = detail?.data?.league ?? detail?.data ?? null;
                  const leagueObj = Array.isArray(maybeLeague) && maybeLeague.length
                    ? maybeLeague[0]
                    : (maybeLeague && typeof maybeLeague === 'object' ? maybeLeague : null);
                  if (leagueObj) {
                    const fromDetail = getLeagueLogoFromEntry(leagueObj as Record<string, unknown>);
                    if (fromDetail) logo = fromDetail;
                  }
                } catch {
                  // ignore league detail errors
                }
              }

              if (logo) {
                map[normalizeKey(name)] = logo;
                try {
                  const { error: rpcErr } = await supabase.rpc('upsert_cached_league', {
                    p_provider_id: null,
                    p_name: name,
                    p_logo: logo,
                    p_metadata: {},
                  });
                  if (rpcErr) {
                    console.debug('upsert_cached_league error', name, rpcErr);
                  } else {
                    try {
                      const { data: checkRow } = await supabase
                        .from('cached_leagues')
                        .select('name,logo')
                        .eq('name', name)
                        .maybeSingle();
                      if (!checkRow) console.debug('cached_leagues upsert did not persist for', name);
                    } catch (verifyErr) {
                      console.debug('cached_leagues verify failed', name, verifyErr);
                    }
                  }
                } catch (e) {
                  console.debug('upsert_cached_league threw', name, e);
                }
              }
            } catch {
              // ignore per-name errors
            }
          }));
        }

        missing = leagues.filter(leagueName => !sanitizeLogoUrl(map[normalizeKey(leagueName)]));
        if (missing.length > 0) {
          try {
            const env = await postCollect("leagues.list", {});
            const lookup = mapLeagueEntriesToLogoLookup(env?.data);
            if (lookup && Object.keys(lookup).length) {
              Object.entries(lookup).forEach(([key, logo]) => {
                if (logo) map[key] = logo;
              });
            }
          } catch (e) {
            console.debug('leagues.list fallback error', e);
          }
        }

        missing = leagues.filter(leagueName => !sanitizeLogoUrl(map[normalizeKey(leagueName)]));
        if (missing.length > 0) {
          try {
            const resp = await fetch('/api/leagues');
            if (resp.ok) {
              const json = await resp.json();
              const lookup = mapLeagueEntriesToLogoLookup(json?.leagues ?? json ?? []);
              if (lookup && Object.keys(lookup).length) {
                await Promise.all(missing.map(async (name) => {
                  const normalizedName = normalizeKey(name);
                  const direct = lookup[normalizedName];
                  const fuzzyKey = direct
                    ? normalizedName
                    : Object.keys(lookup).find(k => k.includes(normalizedName) || normalizedName.includes(k));
                  const logo = fuzzyKey ? lookup[fuzzyKey] : '';
                  if (logo) {
                    map[normalizedName] = logo;
                    try {
                      const { error: rpcErr } = await supabase.rpc('upsert_cached_league', {
                        p_provider_id: null,
                        p_name: name,
                        p_logo: logo,
                        p_metadata: {},
                      });
                      if (rpcErr) console.debug('upsert_cached_league error', name, rpcErr);
                    } catch (e) {
                      console.debug('upsert_cached_league threw', name, e);
                    }
                  }
                }));
              }
            }
          } catch {
            // ignore catalog fetch errors
          }
        }

        const stillMissing = leagues.filter(leagueName => !sanitizeLogoUrl(map[normalizeKey(leagueName)]));
        if (stillMissing.length > 0) {
          await Promise.all(stillMissing.map(async (name) => {
            try {
              const pattern = `%${normalizeKey(name).replace(/%/g, '\\%')}%`;
              const { data: hits, error } = await supabase
                .from('cached_leagues')
                .select('name,logo')
                .ilike('name', pattern);
              if (error) {
                console.debug('cached_leagues ilike query error', name, error);
                return;
              }
              if (Array.isArray(hits) && hits.length) {
                const hit = hits.find((h: any) => sanitizeLogoUrl(h?.logo)) || hits[0];
                const hitLogo = sanitizeLogoUrl(hit?.logo);
                if (hitLogo) {
                  map[normalizeKey(name)] = hitLogo;
                  console.debug('cached_leagues fuzzy matched', name, hit?.name, hitLogo);
                } else {
                  console.debug('cached_leagues fuzzy matched but no logo', name, hits.map((h: any) => ({ name: h?.name, logo: !!sanitizeLogoUrl(h?.logo) })));
                }
              }
            } catch (e) {
              console.debug('cached_leagues fuzzy lookup threw', name, e);
            }
          }));
        }

        if (Object.keys(map).length) {
          setLeagueLogoCache(prev => ({ ...prev, ...map }));
        }

        const combinedLeagueCache = { ...leagueLogoCache, ...map };
        const displayLeagueMap: Record<string, string> = {};
        leagues.forEach(leagueName => {
          displayLeagueMap[String(leagueName)] = resolveLogoForDisplay(String(leagueName), leagueLogosMap, combinedLeagueCache) || '';
        });
        setLeagueLogosMap(displayLeagueMap);
      } catch {
        if (mounted) setLeagueLogosMap({});
      }
    })();
    return () => { mounted = false; };
  }, [leagues, user, supabase]);

  const topSuggestions = useMemo(() => {
    return suggestions.filter(s => !teams.includes(s)).slice(0, 12);
  }, [suggestions, teams]);

  const filteredResults = useMemo(() => {
    const scope = activeSearchTab;
    return results.filter(r => (scope === "team" ? r.type === 'team' : r.type === 'league'));
  }, [results, activeSearchTab]);

  const addTeam = (t: string): boolean => {
    const name = t.trim();
    if (!name) return false;
    if (teams.includes(name)) {
      toast.info("Already added");
      return false;
    }
    setTeams(prev => [...prev, name]);
    // If suggestion had a logo in results, attach it optimistically
    const found = results.find(r => r.name === name && r.type === "team");
    const optimisticLogo = found?.logo ? sanitizeLogoUrl(found.logo) : "";
    if (optimisticLogo) {
      setTeamLogos(prev => ({ ...prev, [name]: optimisticLogo }));
      setTeamLogoCache(prev => ({ ...prev, [normalizeKey(name)]: optimisticLogo }));
    }
    setAddQuery("");
    return true;
  };

  const resolveTeamLogo = (name: string) => {
    const direct = sanitizeLogoUrl(teamLogos[name]);
    if (direct) return direct;
    const cached = sanitizeLogoUrl(teamLogoCache[normalizeKey(name)]);
    return cached;
  };

  const resolveLeagueLogo = (name: string) => {
    const direct = sanitizeLogoUrl(leagueLogosMap[name]);
    if (direct) return direct;
    const cached = sanitizeLogoUrl(leagueLogoCache[normalizeKey(name)]);
    return cached;
  };

  const handleResultSelect = async (item: SearchResult) => {
    const cleanedLogo = sanitizeLogoUrl(item.logo);
    if (item.type === 'team') {
      const added = addTeam(item.name);
      if (!added) return;
      if (cleanedLogo) {
        setTeamLogoCache(prev => ({ ...prev, [normalizeKey(item.name)]: cleanedLogo }));
        try {
          await supabase.rpc('upsert_cached_team', {
            p_provider_id: null,
            p_name: item.name,
            p_logo: cleanedLogo,
            p_metadata: {},
          });
        } catch {}
      }
    } else {
      await followLeague(item.name);
      if (cleanedLogo) {
        setLeagueLogoCache(prev => ({ ...prev, [normalizeKey(item.name)]: cleanedLogo }));
        try {
          await supabase.rpc('upsert_cached_league', {
            p_provider_id: null,
            p_name: item.name,
            p_logo: cleanedLogo,
            p_metadata: {},
          });
        } catch {}
      }
    }
    setIsAddDialogOpen(false);
  };

  const followLeague = async (ln: string) => {
    const name = ln.trim();
    if (!name) return;
    if (leagues.includes(name)) {
      toast.info('Already following');
      return;
    }
    setLeagues(prev => [...prev, name]);
    const found = results.find(r => r.name === name && r.type === "league");
    let resolvedLogo = found?.logo ? sanitizeLogoUrl(found.logo) : "";

    if (!resolvedLogo) {
      resolvedLogo = resolveLogoForDisplay(name, leagueLogosMap, {});
    }

    if (!resolvedLogo) {
      try {
        const { data: cached } = await supabase
          .from('cached_leagues')
          .select('logo')
          .eq('name', name)
          .maybeSingle();
        const cachedLogo = sanitizeLogoUrl(cached?.logo);
        if (cachedLogo) resolvedLogo = cachedLogo;
      } catch {
        // ignore cached lookup failures
      }
    }

    if (!resolvedLogo) {
      try {
        const res = await searchLeagues(name);
        const leaguesArr = Array.isArray(res?.data?.leagues) ? res.data.leagues : [];
        const normalizedTarget = normalizeKey(name);
        const lookup = mapLeagueEntriesToLogoLookup(leaguesArr);
        if (normalizedTarget) {
          resolvedLogo = lookup[normalizedTarget] ?? resolvedLogo;
          if (!resolvedLogo) {
            const fuzzyKey = Object.keys(lookup).find(k => k.includes(normalizedTarget) || normalizedTarget.includes(k));
            if (fuzzyKey) resolvedLogo = lookup[fuzzyKey];
          }
        }
        if (!resolvedLogo) {
          const candidateEntry = (leaguesArr.find((l: any) => {
            const candidateName = pickFirstString(
              l?.league_name,
              l?.name,
              l?.strLeague,
              l?.league,
            );
            if (!candidateName) return false;
            return normalizeKey(candidateName) === normalizedTarget;
          }) ?? leaguesArr[0]) as Record<string, unknown> | undefined;
          const fetchedLogo = candidateEntry ? getLeagueLogoFromEntry(candidateEntry) : '';
          if (fetchedLogo) {
            resolvedLogo = fetchedLogo;
          }
        }
      } catch {
        // ignore search errors
      }
    }

    if (resolvedLogo) {
      setLeagueLogosMap(prev => ({ ...prev, [name]: resolvedLogo }));
      setLeagueLogoCache(prev => ({ ...prev, [normalizeKey(name)]: resolvedLogo }));
    }
  };

  const unfollowLeague = (ln: string) => {
    setLeagues(prev => prev.filter(x => x !== ln));
  };

  const removeTeam = (t: string) => {
    setTeams(prev => prev.filter(x => x !== t));
    setTeamLogos(prev => {
      const { [t]: _, ...rest } = prev;
      return rest;
    });
  };

  const save = async () => {
    if (!user) return;
    setSaving(true);
    try {
      const sanitizedTeamsMap: Record<string, string> = {};
      Object.entries(teamLogos).forEach(([key, value]) => {
        const logo = sanitizeLogoUrl(value);
        if (logo) sanitizedTeamsMap[key] = logo;
      });
      const sanitizedLeaguesMap: Record<string, string> = {};
      Object.entries(leagueLogosMap).forEach(([key, value]) => {
        const logo = sanitizeLogoUrl(value);
        if (logo) sanitizedLeaguesMap[key] = logo;
      });

      await supabase.from("user_preferences").upsert({
        user_id: user.id,
        favorite_teams: teams,
        favorite_leagues: leagues,
        favorite_team_logos: sanitizedTeamsMap,
        favorite_league_logos: sanitizedLeaguesMap,
      });
      // Upsert any known team logos into cached_teams
      try {
        await Promise.all(teams.map(async (t) => {
          const logo = sanitizeLogoUrl(teamLogos[t]);
          if (logo) {
            try { await supabase.rpc('upsert_cached_team', { p_provider_id: null, p_name: t, p_logo: logo, p_metadata: {} }); } catch {}
          }
        }));
      } catch {}
      // Upsert any known league logos into cached_leagues
      try {
        await Promise.all(leagues.map(async (l) => {
          const logo = sanitizeLogoUrl(leagueLogosMap[l]);
          if (logo) {
            try {
              const { error: rpcErr } = await supabase.rpc('upsert_cached_league', { p_provider_id: null, p_name: l, p_logo: logo, p_metadata: {} });
              if (rpcErr) console.debug('upsert_cached_league error', l, rpcErr);
            } catch (e) { console.debug('upsert_cached_league threw', l, e); }
          }
        }));
      } catch {}
      toast.success("Saved your favorite teams");
    } catch {
      toast.error("Failed to save");
    } finally {
      setSaving(false);
    }
  };

  // Live search teams via backend API, debounce via input onChange
  const debouncedQuery = useDebouncedValue(addQuery, 250);

  useEffect(() => {
    let alive = true;
    const q = debouncedQuery.trim();
    if (!isAddDialogOpen) {
      setResults([]);
      return () => { alive = false; };
    }
    if (!q) { setResults([]); return () => { alive = false; }; }
    (async () => {
      try {
        
        const [teamsResp, leaguesResp] = await Promise.allSettled([searchTeams(q), searchLeagues(q)]);
        const teamsArr = (teamsResp.status === 'fulfilled' ? teamsResp.value.data?.teams ?? [] : []) as Array<Record<string, unknown>>;
        const leaguesArr = (leaguesResp.status === 'fulfilled' ? leaguesResp.value.data?.leagues ?? [] : []) as Array<Record<string, unknown>>;

        const mappedTeams: SearchResult[] = teamsArr
          .map((t) => {
            const record = (t ?? {}) as Record<string, unknown>;
            const name = pickFirstString(
              record?.team_name,
              record?.strTeam,
              record?.name,
              record?.team,
            );
            if (!name) return null;
            const logo = getTeamLogoFromEntry(record) || undefined;
            return { name, logo, type: 'team' as const };
          })
          .filter(Boolean) as SearchResult[];

        const mappedLeagues: SearchResult[] = leaguesArr
          .map((l) => {
            const record = (l ?? {}) as Record<string, unknown>;
            const name = pickFirstString(
              record?.league_name,
              record?.name,
              record?.strLeague,
              record?.league,
            );
            if (!name) return null;
            const logo = getLeagueLogoFromEntry(record) || undefined;
            return { name, logo, type: 'league' as const };
          })
          .filter(Boolean) as SearchResult[];

        if (!alive) return;
        const combined = [...mappedLeagues.slice(0, 6), ...mappedTeams].slice(0, 12);
        setResults(combined);
      } catch {
        if (alive) setResults([]);
      } finally {
        
      }
    })();
    return () => { alive = false; };
  }, [debouncedQuery, isAddDialogOpen]);

  useEffect(() => {
    if (isAddDialogOpen) {
      requestAnimationFrame(() => {
        dialogInputRef.current?.focus();
      });
    } else {
      setAddQuery("");
      setResults([]);
    }
  }, [isAddDialogOpen]);

  if (loading) {
    return <div className="container py-8 min-h-[60vh] flex items-center justify-center">Loading…</div>;
  }

  if (!user) {
    return (
      <div className="container py-8 min-h-[60vh] flex items-center justify-center">
        <div className="max-w-lg w-full bg-background border rounded-lg shadow p-8 flex flex-col items-center text-center gap-6">
          <Heart className="h-10 w-10 text-primary mb-2" />
          <h2 className="text-2xl font-bold">Login to add your favorite teams</h2>
          <p className="text-muted-foreground text-base">
            Sign in to save and manage your favorite teams. You’ll get personalized match recommendations, quick access to your teams, and more.
          </p>
          <Button size="lg" className="mt-2 px-8 py-2 text-base font-semibold" onClick={() => window.location.href = '/auth/login'}>
            Sign In
          </Button>
        </div>
      </div>
    );
  }

  return (
    <div className="container py-8 space-y-8">
      {/* Header */}
      <motion.div
        initial={{ opacity: 0, y: 20 }}
        animate={{ opacity: 1, y: 0 }}
        className="flex flex-col gap-6 md:flex-row md:items-center md:justify-between"
      >
        <div className="space-y-3">
          <div className="flex items-center gap-3">
            <Heart className="h-6 w-6 text-primary" />
            <div>
              <h1 className="text-3xl font-bold">My Teams</h1>
              <p className="text-muted-foreground">Curate the clubs and competitions you care about most.</p>
            </div>
          </div>
        </div>
        <div className="flex flex-wrap items-center gap-3">
          {/* Header Add favourites button removed per user request; dialog remains accessible where needed */}
          <Button variant="secondary" onClick={save} disabled={saving}>
            {saving ? 'Saving…' : 'Save preferences'}
          </Button>
        </div>
      </motion.div>

      <Card>
        <CardHeader className="space-y-1">
          <CardTitle>Favorites overview</CardTitle>
          <p className="text-sm text-muted-foreground">
            Track the teams and competitions you follow most closely.
          </p>
        </CardHeader>
        <CardContent className="space-y-8">
          <section className="space-y-3">
            <div className="flex items-center justify-between">
              <h2 className="text-lg font-semibold">Teams</h2>
              {teams.length > 0 && (
                <span className="text-xs text-muted-foreground">{teams.length} saved</span>
              )}
            </div>
            {teams.length === 0 ? (
              <div className="rounded-lg border border-dashed p-6 text-center">
                <p className="text-sm text-muted-foreground">
                  You haven&apos;t added any teams yet. Use suggestions below or search to get started.
                </p>
                <Button size="sm" className="mt-4" onClick={() => { setActiveSearchTab("team"); setAddQuery(""); setIsAddDialogOpen(true); }}>
                  <Plus className="h-4 w-4" />
                  <span>Add a team</span>
                </Button>
              </div>
            ) : (
              <div className="flex flex-wrap gap-3">
                {teams.map(t => {
                  const logo = resolveTeamLogo(t);
                  return (
                    <Badge key={t} variant="secondary" className="flex items-center gap-3 rounded-full px-3 py-2 text-sm">
                      <Avatar className="h-6 w-6">
                        {logo ? (
                          <AvatarImage src={logo} alt={t} />
                        ) : (
                          <AvatarFallback>{t.slice(0, 2).toUpperCase()}</AvatarFallback>
                        )}
                      </Avatar>
                      <span className="font-medium">{t}</span>
                      <button className="ml-2 rounded-full bg-black/5 p-1 hover:bg-black/10 dark:bg-white/10 dark:hover:bg-white/20" aria-label={`Remove ${t}`} onClick={() => removeTeam(t)}>
                        <X className="h-3 w-3" />
                      </button>
                    </Badge>
                  );
                })}
              </div>
            )}
          </section>

          <section className="space-y-3">
            <div className="flex items-center justify-between">
              <h2 className="text-lg font-semibold">Leagues</h2>
              {leagues.length > 0 && (
                <span className="text-xs text-muted-foreground">{leagues.length} following</span>
              )}
            </div>
            {leagues.length === 0 ? (
              <div className="rounded-lg border border-dashed bg-muted/10 p-6 text-center">
                <p className="text-sm text-muted-foreground">
                  Add leagues to follow standings, live fixtures, and news in one place.
                </p>
                <Button size="sm" variant="outline" className="mt-4" onClick={() => { setActiveSearchTab("league"); setAddQuery(""); setIsAddDialogOpen(true); }}>
                  <Plus className="h-4 w-4" />
                  <span>Discover leagues</span>
                </Button>
              </div>
            ) : (
              <div className="flex flex-wrap gap-3">
                {leagues.map(l => {
                  const logo = resolveLeagueLogo(l);
                  return (
                    <Badge key={l} variant="secondary" className="flex items-center gap-3 rounded-full px-3 py-2 text-sm">
                      <Avatar className="h-6 w-6">
                        {logo ? (
                          <AvatarImage src={logo} alt={l} />
                        ) : (
                          <AvatarFallback>{l.slice(0, 2).toUpperCase()}</AvatarFallback>
                        )}
                      </Avatar>
                      <span className="font-medium">{l}</span>
                      <button className="ml-2 rounded-full bg-black/5 p-1 hover:bg-black/10 dark:bg-white/10 dark:hover:bg-white/20" aria-label={`Unfollow ${l}`} onClick={() => unfollowLeague(l)}>
                        <X className="h-3 w-3" />
                      </button>
                    </Badge>
                  );
                })}
              </div>
            )}
          </section>

          <section className="space-y-4">
            <div className="flex items-center justify-between">
              <h2 className="text-lg font-semibold">Smart suggestions</h2>
              <Button size="sm" variant="ghost" onClick={() => { setActiveSearchTab("team"); setAddQuery(""); setIsAddDialogOpen(true); }}>
                Browse all
              </Button>
            </div>
            {topSuggestions.length === 0 ? (
              <p className="text-sm text-muted-foreground">We&apos;ll surface tailored suggestions here once we learn more about the teams you follow.</p>
            ) : (
              <div className="rounded-lg border bg-muted/10 p-4">
                <p className="text-xs text-muted-foreground mb-3">Tap to add teams instantly.</p>
                <div className="grid gap-2 sm:grid-cols-2 lg:grid-cols-3">
                  {topSuggestions.map(s => {
                    const logo = resolveTeamLogo(s);
                    return (
                      <Button
                        key={s}
                        variant="outline"
                        className="justify-start gap-3 rounded-lg border border-border/60 bg-background py-2"
                        onClick={() => addTeam(s)}
                      >
                        <Avatar className="h-7 w-7">
                          {logo ? (
                            <AvatarImage src={logo} alt={s} />
                          ) : (
                            <AvatarFallback>{s.slice(0, 2).toUpperCase()}</AvatarFallback>
                          )}
                        </Avatar>
                        <span className="font-medium">{s}</span>
                      </Button>
                    );
                  })}
                </div>
              </div>
            )}
          </section>
        </CardContent>
      </Card>

      <Dialog
        open={isAddDialogOpen}
        onOpenChange={(open) => setIsAddDialogOpen(open)}
      >
        <DialogContent>
          <DialogHeader>
            <DialogTitle>Add favourites</DialogTitle>
            <DialogDescription>
              Search for clubs or leagues to follow. We&apos;ll keep you updated once they&apos;re saved.
            </DialogDescription>
          </DialogHeader>

          <Tabs value={activeSearchTab} onValueChange={(value) => setActiveSearchTab(value as "team" | "league")}> 
            <TabsList className="w-full">
              <TabsTrigger value="team" className="flex-1">Teams</TabsTrigger>
              <TabsTrigger value="league" className="flex-1">Leagues</TabsTrigger>
            </TabsList>
          </Tabs>

          <Input
            ref={dialogInputRef}
            placeholder={activeSearchTab === "team" ? "Search clubs, national teams, or academies" : "Search leagues or tournaments"}
            value={addQuery}
            onChange={(event) => setAddQuery(event.target.value)}
          />

          {activeSearchTab === "team" && addQuery.trim().length === 0 && topSuggestions.length > 0 && (
            <div className="space-y-2 rounded-md border bg-muted/20 p-3">
              <p className="text-xs text-muted-foreground">Popular picks</p>
              <div className="flex flex-wrap gap-2">
                {topSuggestions.slice(0, 6).map((suggestion) => {
                  const logo = resolveTeamLogo(suggestion);
                  return (
                    <Button
                      key={suggestion}
                      size="sm"
                      variant="ghost"
                      className="gap-2 rounded-full border border-transparent bg-background px-3"
                      onClick={() => handleResultSelect({ name: suggestion, logo, type: 'team' })}
                    >
                      <Avatar className="h-6 w-6">
                        {logo ? <AvatarImage src={logo} alt={suggestion} /> : <AvatarFallback>{suggestion.slice(0, 2).toUpperCase()}</AvatarFallback>}
                      </Avatar>
                      {suggestion}
                    </Button>
                  );
                })}
              </div>
            </div>
          )}

          <ScrollArea className="max-h-[320px] pr-1">
            <div className="space-y-2">
              {addQuery.trim().length === 0 && filteredResults.length === 0 && !searching && (
                <p className="text-sm text-muted-foreground">
                  Start typing to search the global database, or pick from the suggestions above.
                </p>
              )}
              {searching && (
                <p className="text-sm text-muted-foreground">Searching…</p>
              )}
              {!searching && filteredResults.length > 0 && filteredResults.map((item) => {
                const logo = item.type === 'team' ? resolveTeamLogo(item.name) || sanitizeLogoUrl(item.logo) : resolveLeagueLogo(item.name) || sanitizeLogoUrl(item.logo);
                return (
                  <button
                    key={`${item.type}-${item.name}`}
                    className="flex w-full items-center gap-3 rounded-lg border border-border/70 bg-background px-3 py-2 text-left transition hover:border-primary/60 hover:bg-muted"
                    onClick={() => handleResultSelect(item)}
                  >
                    <Avatar className="h-9 w-9">
                      {logo ? (
                        <AvatarImage src={logo} alt={item.name} />
                      ) : (
                        <AvatarFallback>{item.name.slice(0, 2).toUpperCase()}</AvatarFallback>
                      )}
                    </Avatar>
                    <div className="flex-1">
                      <div className="font-medium leading-tight">{item.name}</div>
                      <p className="text-xs capitalize text-muted-foreground">{item.type}</p>
                    </div>
                    <Badge variant="outline" className="text-xs capitalize">{item.type}</Badge>
                  </button>
                );
              })}
              {!searching && addQuery.trim().length > 0 && filteredResults.length === 0 && (
                <p className="text-sm text-muted-foreground">No matches found. Try a different spelling or switch tabs.</p>
              )}
            </div>
          </ScrollArea>

          <DialogFooter>
            <Button variant="secondary" onClick={() => setIsAddDialogOpen(false)}>
              Close
            </Button>
          </DialogFooter>
        </DialogContent>
      </Dialog>
    </div>
  );
}<|MERGE_RESOLUTION|>--- conflicted
+++ resolved
@@ -13,9 +13,6 @@
 import { Input } from "@/components/ui/input";
 import { toast } from "sonner";
 import { Avatar, AvatarFallback, AvatarImage } from "@/components/ui/avatar";
-<<<<<<< HEAD
- 
-=======
 import { Dialog, DialogContent, DialogDescription, DialogFooter, DialogHeader, DialogTitle } from "@/components/ui/dialog";
 import { Tabs, TabsList, TabsTrigger } from "@/components/ui/tabs";
 import { ScrollArea } from "@/components/ui/scroll-area";
@@ -249,7 +246,6 @@
   }
   return result;
 };
->>>>>>> 11bcfd72
 
 export default function MyTeamsPage() {
   const { user, supabase, loading } = useAuth();
@@ -260,13 +256,6 @@
   const [addQuery, setAddQuery] = useState("");
   const [saving, setSaving] = useState(false);
   const [suggestions, setSuggestions] = useState<string[]>([]);
-<<<<<<< HEAD
-  const [results, setResults] = useState<Array<{ name: string; logo?: string }>>([]);
-  
-  const [leagues, setLeagues] = useState<string[]>([]);
-  const [activeIndex, setActiveIndex] = useState(-1);
-  
-=======
   const [results, setResults] = useState<SearchResult[]>([]);
   const [searching, setSearching] = useState(false);
   const [leagues, setLeagues] = useState<string[]>([]);
@@ -298,7 +287,6 @@
     }
     return '';
   };
->>>>>>> 11bcfd72
 
   useEffect(() => {
     if (!user) return;
