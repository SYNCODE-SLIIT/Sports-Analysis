--- conflicted
+++ resolved
@@ -645,14 +645,6 @@
           setEvent(normalized);
         }).catch(() => {});
       });
-<<<<<<< HEAD
-  getHighlights(String(eventId)).then(() => {
-      if (!active) return;
-  // setHighlights removed
-    }).catch(() => {});
-
-=======
->>>>>>> f3a0bcf3
     return () => { active = false; };
   }, [eventId]);
 
