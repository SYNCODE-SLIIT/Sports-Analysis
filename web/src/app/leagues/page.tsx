"use client";

import { useCallback, useEffect, useMemo, useState, type KeyboardEvent, type MouseEvent } from "react";
import Image from "next/image";
import { useRouter } from "next/navigation";
import { motion } from "framer-motion";
import { Check, ChevronRight, Plus, Search } from "lucide-react";
import { Card, CardContent, CardDescription, CardHeader, CardTitle } from "@/components/ui/card";
import { Input } from "@/components/ui/input";
import { sanitizeInput, postCollect, getLeagueNews } from "@/lib/collect";
import { Button } from "@/components/ui/button";
import { useAuth } from "@/components/AuthProvider";
import rawLeagueMetadata from "./league-metadata.json";
import rawCategoryMetadata from "./category-metadata.json";

type LeagueLite = {
  id: string;
  league_name: string;
  country_name?: string;
  logo?: string;
};

type LeagueMetadata = {
  id: number;
  slug: string;
  name: string;
  country?: string;
  confederation?: string;
  type?: string;
  category?: string;
  categories?: string[];
  fame_rank?: number;
  aliases?: string[];
  active?: boolean;
  strength_score?: number;
};

type DisplayLeague = LeagueLite & {
  rawName: string;
  displayName: string;
  displayCountry?: string;
  displayLabel: string;
  metadata?: ResolvedMetadata;
};

type FeaturedSection = {
  id: string;
  title: string;
  description?: string;
  leagues: DisplayLeague[];
};

// Navigator with optional Web Share API

const LEAGUE_METADATA: LeagueMetadata[] = rawLeagueMetadata as LeagueMetadata[];
type CategoryMetadata = { id: string; title?: string; description?: string };
const CATEGORY_METADATA_LIST: CategoryMetadata[] = rawCategoryMetadata as CategoryMetadata[];
const CATEGORY_PRIORITY = new Map<string, number>();
const CATEGORY_LOOKUP = new Map<string, CategoryMetadata>();
CATEGORY_METADATA_LIST.forEach((item, index) => {
  CATEGORY_PRIORITY.set(item.id, index);
  CATEGORY_LOOKUP.set(item.id, item);
});
const CATEGORY_PRIORITY_DEFAULT = Number.MAX_SAFE_INTEGER;
const getCategoryPriority = (id: string) => CATEGORY_PRIORITY.get(id) ?? CATEGORY_PRIORITY_DEFAULT;

const normalizeValue = (value: string | undefined | null) => {
  if (!value) return "";
  return value.trim().toLowerCase().replace(/\s*\/\s*/g, "/").replace(/\s+/g, " ");
};

type AggregatedMetadata = {
  primary: LeagueMetadata;
  categories: Set<string>;
  fameRank: number;
  aliasKeys: Set<string>;
  countryKeys: Set<string>;
};

type ResolvedMetadata = {
  primary: LeagueMetadata;
  categories: string[];
  fameRank: number;
};

const formatRelativeTime = (value?: string) => {
  if (!value) return null;
  const date = new Date(value);
  if (Number.isNaN(date.getTime())) return null;

  const seconds = Math.round((date.getTime() - Date.now()) / 1000);
  const divisions: { amount: number; name: Intl.RelativeTimeFormatUnit }[] = [
    { amount: 60, name: "second" },
    { amount: 60, name: "minute" },
    { amount: 24, name: "hour" },
    { amount: 7, name: "day" },
    { amount: 4.34524, name: "week" },
    { amount: 12, name: "month" },
    { amount: Number.POSITIVE_INFINITY, name: "year" },
  ];

  const formatter = new Intl.RelativeTimeFormat(undefined, { numeric: "auto" });
  let duration = seconds;

  for (const division of divisions) {
    if (Math.abs(duration) < division.amount) {
      return formatter.format(Math.round(duration), division.name);
    }

    duration /= division.amount;
  }

  return null;
};

const REMAINING_INITIAL_ROWS = 3;
const REMAINING_INCREMENT_ROWS = 5;
const ITEMS_PER_ROW_DESKTOP = 4;
const INITIAL_REMAINING_COUNT = REMAINING_INITIAL_ROWS * ITEMS_PER_ROW_DESKTOP;
const INCREMENT_REMAINING_COUNT = REMAINING_INCREMENT_ROWS * ITEMS_PER_ROW_DESKTOP;

const buildMetadataIndex = () => {
  const aggregated = new Map<string, AggregatedMetadata>();

  const ensureEntry = (item: LeagueMetadata) => {
    const nameKey = normalizeValue(item.name);
    if (!nameKey) return null;
    const countryKey = normalizeValue(item.country);
    const mapKey = `${countryKey}|${nameKey}`;
    let entry = aggregated.get(mapKey);
    if (!entry) {
      entry = {
        primary: item,
        categories: new Set<string>(),
        fameRank: item.fame_rank ?? Number.MAX_SAFE_INTEGER,
        aliasKeys: new Set<string>(),
        countryKeys: new Set<string>(),
      };
      aggregated.set(mapKey, entry);
    } else {
      const currentRank = entry.primary.fame_rank ?? Number.MAX_SAFE_INTEGER;
      const nextRank = item.fame_rank ?? Number.MAX_SAFE_INTEGER;
      const currentPopular = entry.primary.category === "popular";
      const nextPopular = item.category === "popular";
      if ((nextPopular && !currentPopular) || (!nextPopular && currentPopular ? false : nextRank < currentRank)) {
        entry.primary = item;
      }
      entry.fameRank = Math.min(entry.fameRank, nextRank);
    }

    const categoriesValue = Array.isArray(item.categories) && item.categories.length
      ? item.categories
      : item.category
        ? [item.category]
        : [];
    categoriesValue.forEach(cat => { if (cat) entry?.categories.add(cat); });

    const addAlias = (alias: string | undefined | null) => {
      const aliasKey = normalizeValue(alias);
      if (!aliasKey) return;
      entry?.aliasKeys.add(aliasKey);
    };
    addAlias(item.name);
    (item.aliases ?? []).forEach(addAlias);

    const addCountryVariant = (country: string | undefined | null) => {
      const variant = normalizeValue(country);
      entry?.countryKeys.add(variant);
      if (variant.includes("/")) {
        variant.split("/").forEach(part => entry?.countryKeys.add(part));
      }
    };
    addCountryVariant(item.country);
    if (!item.country) {
      entry?.countryKeys.add("");
    }

    return entry;
  };

  LEAGUE_METADATA.forEach(item => {
    ensureEntry(item);
  });

  const aliasIndex = new Map<string, AggregatedMetadata>();
  aggregated.forEach(entry => {
    const countries = entry.countryKeys.size ? entry.countryKeys : new Set<string>([""]);
    countries.forEach(countryKey => {
      entry.aliasKeys.forEach(aliasKey => {
        const key = `${countryKey}|${aliasKey}`;
        const existing = aliasIndex.get(key);
        if (!existing || entry.fameRank < existing.fameRank) {
          aliasIndex.set(key, entry);
        }
      });
    });
    if (entry.countryKeys.has("")) {
      entry.aliasKeys.forEach(aliasKey => {
        const key = `|${aliasKey}`;
        const existing = aliasIndex.get(key);
        if (!existing || entry.fameRank < existing.fameRank) {
          aliasIndex.set(key, entry);
        }
      });
    }
  });

  return { aliasIndex };
};

const useMetadataIndex = () => useMemo(buildMetadataIndex, []);

const formatCategoryTitle = (id: string) =>
  id
    .split("_")
    .map(part => part.charAt(0).toUpperCase() + part.slice(1))
    .join(" ");

const getCategoryTitle = (id: string) => CATEGORY_LOOKUP.get(id)?.title ?? formatCategoryTitle(id);

const sortLeaguesWithinCategory = (leagues: DisplayLeague[]) =>
  [...leagues].sort((a, b) => {
    const rankA = a.metadata?.fameRank ?? Number.MAX_SAFE_INTEGER;
    const rankB = b.metadata?.fameRank ?? Number.MAX_SAFE_INTEGER;
    if (rankA !== rankB) return rankA - rankB;
    return a.displayName.localeCompare(b.displayName);
  });

type LeagueCardItemProps = {
  league: DisplayLeague;
  isSelected: boolean;
  isFavorited?: boolean;
  favoriteBusy?: boolean;
  onSelect: (league: DisplayLeague) => void;
  onToggleFavorite?: (league: DisplayLeague) => void;
  variant?: "grid" | "carousel";
};

function LeagueCardItem({
  league,
  isSelected,
  isFavorited = false,
  favoriteBusy = false,
  onSelect,
  onToggleFavorite,
  variant = "grid",
}: LeagueCardItemProps) {
  const router = useRouter();
  const favoriteDisabled = favoriteBusy || !onToggleFavorite;

  const handleSelect = () => {
    onSelect(league);
    try {
      const baseId = (league.id ?? league.displayName ?? league.rawName)?.toString();
      if (!baseId) return;
      const slug = encodeURIComponent(baseId);
      let url = `/leagues/${slug}`;
      if (league.rawName) {
        url += `?name=${encodeURIComponent(league.rawName)}`;
      }
      router.push(url);
    } catch {
      // ignore navigation errors
    }
  };
  const handleFavoriteClick = (evt: MouseEvent<HTMLButtonElement>) => {
    evt.preventDefault();
    evt.stopPropagation();
    if (!favoriteDisabled) onToggleFavorite?.(league);
  };
  const handleFavoriteKeyDown = (evt: KeyboardEvent<HTMLButtonElement>) => {
    if (evt.key === " " || evt.key === "Enter") {
      evt.preventDefault();
      evt.stopPropagation();
      if (!favoriteDisabled) onToggleFavorite?.(league);
    }
  };
  const baseClasses = [
    "relative",
    "cursor-pointer",
    "border",
    "hover:shadow-md",
    "focus-within:ring-2",
    "focus-within:ring-primary",
    "focus-within:ring-offset-2",
    "transition-transform",
    "active:scale-95",
    isSelected ? "border-primary shadow-lg" : "",
    variant === "carousel" ? "min-w-[240px] flex-shrink-0" : "",
  ]
    .filter(Boolean)
    .join(" ");
  const subtitle = [league.metadata?.primary.confederation, league.rawName !== league.displayName ? league.rawName : undefined]
    .filter(Boolean)
    .join(" • ");

  return (
    <Card
      className={baseClasses}
      onClick={handleSelect}
      role="button"
      tabIndex={0}
      aria-pressed={isSelected}
      onKeyDown={evt => {
        if ((evt.key === "Enter" || evt.key === " ") && evt.target === evt.currentTarget) {
          evt.preventDefault();
          handleSelect();
        }
      }}
    >
      <motion.button
        type="button"
  aria-label={isFavorited ? "Remove league from favorites" : "Save league"}
        onClick={handleFavoriteClick}
        onKeyDown={handleFavoriteKeyDown}
        disabled={favoriteDisabled}
        className={[
          "absolute right-3 top-3 inline-flex h-9 w-9 items-center justify-center rounded-full border bg-background/95 text-muted-foreground shadow-sm transition-colors",
          "focus-visible:outline-none focus-visible:ring-2 focus-visible:ring-primary focus-visible:ring-offset-2",
          isFavorited ? "border-primary bg-primary/10 text-primary" : "border-border hover:border-primary hover:text-primary",
          favoriteDisabled ? "cursor-default opacity-60" : "cursor-pointer",
        ].join(" ")}
        whileTap={favoriteDisabled ? undefined : { scale: 0.9 }}
        whileHover={favoriteDisabled ? undefined : { scale: 1.05 }}
        animate={isFavorited ? { scale: [1, 1.15, 1], rotate: [0, -6, 6, 0] } : { scale: 1, rotate: 0 }}
        transition={{ duration: 0.35, ease: "easeOut" }}
        data-state={isFavorited ? "saved" : "idle"}
      >
        {favoriteBusy ? (
          <span className="h-4 w-4 animate-spin rounded-full border-2 border-primary/60 border-t-transparent" />
        ) : isFavorited ? (
          <Check className="h-4 w-4" />
        ) : (
          <Plus className="h-4 w-4" />
        )}
      </motion.button>
      <CardContent className="flex items-center gap-4 p-4 pr-12">
        <div
          className={`flex h-12 w-12 items-center justify-center overflow-hidden rounded-full border text-sm font-semibold ${
            league.logo ? "border-transparent" : "border-border bg-muted text-muted-foreground"
          }`}
          style={
            league.logo
              ? { backgroundImage: `url(${league.logo})`, backgroundSize: "cover", backgroundPosition: "center" }
              : undefined
          }
        >
          {!league.logo && getInitials(league.displayName)}
        </div>
        <div className="min-w-0 flex-1">
          <div className="truncate text-sm font-semibold text-foreground">{league.displayLabel}</div>
          {subtitle && <div className="truncate text-xs text-muted-foreground">{subtitle}</div>}
        </div>
        <ChevronRight className="h-4 w-4 text-muted-foreground" />
      </CardContent>
    </Card>
  );
}

type FeaturedCategorySectionProps = {
  section: FeaturedSection;
  onSelect: (league: DisplayLeague) => void;
  selectedLeague: string;
  favLeagues: string[];
  pendingFavorites: Set<string>;
  onToggleFavorite: (league: DisplayLeague) => void;
};

function FeaturedCategorySection({ section, onSelect, selectedLeague, favLeagues, pendingFavorites, onToggleFavorite }: FeaturedCategorySectionProps) {
  if (!section.leagues.length) return null;
  return (
    <div className="space-y-3">
      <div className="space-y-1">
        <h3 className="text-xl font-semibold">{section.title}</h3>
        {section.description && <p className="text-sm text-muted-foreground max-w-3xl">{section.description}</p>}
      </div>
      <div className="flex gap-3 overflow-x-auto pb-2">
        {section.leagues.map(league => (
          <LeagueCardItem
            key={`${section.id}-${league.id}-${league.displayCountry ?? "global"}-${league.rawName}`}
            league={league}
            isSelected={selectedLeague === league.rawName}
            onSelect={onSelect}
            onToggleFavorite={onToggleFavorite}
            isFavorited={favLeagues.includes(league.rawName)}
            favoriteBusy={pendingFavorites.has(league.rawName)}
            variant="carousel"
          />
        ))}
      </div>
    </div>
  );
}

const POPULAR_LEAGUES = [
  "Premier League",
  "UEFA Champions League",
  "La Liga",
  "Serie A",
  "Bundesliga",
  "Ligue 1",
  "Major League Soccer",
];

const isPopularLeague = (name: string) =>
  POPULAR_LEAGUES.some(popular => name.toLowerCase().includes(popular.toLowerCase()));

const getInitials = (name: string): string =>
  name
    .split(" ")
    .filter(Boolean)
    .map(part => part[0]?.toUpperCase() ?? "")
    .join("")
    .slice(0, 2) || "?";

const getFirstString = (record: Record<string, unknown>, keys: string[]): string => {
  for (const key of keys) {
    const value = record[key];
    if (typeof value === "string" && value.trim()) return value.trim();
    if (typeof value === "number" && Number.isFinite(value)) return String(value);
  }
  return "";
};

// Try many common keys and nested shapes to find a logo URL
const getLogoFromObject = (obj: Record<string, unknown>): string | undefined => {
  const keys = [
    "league_logo",
    "league_logo_url",
    "league_badge",
    "badge",
    "logo",
    "image",
    "strLogo",
    "strBadge",
    "strBadgeWide",
    "logo_path",
    "logo_url",
    "image_url",
    "thumb",
    "badge_url",
    "strLeagueLogo",
    "strLogoWide",
    "strThumb",
  ];
  for (const k of keys) {
    const v = obj[k];
    if (typeof v === "string" && v.trim()) return v.trim();
    if (v && typeof v === "object") {
      const nested = (v as Record<string, unknown>).url || (v as Record<string, unknown>).src || (v as Record<string, unknown>).image || (v as Record<string, unknown>).path;
      if (typeof nested === "string" && nested.trim()) return nested.trim();
    }
  }

  // try media arrays
  const mediaCandidates = ["media", "images", "logos", "thumbnails"];
  for (const mk of mediaCandidates) {
    const mv = obj[mk];
    if (Array.isArray(mv) && mv.length) {
      for (const item of mv) {
        if (typeof item === "string" && item.trim()) return item.trim();
        if (item && typeof item === "object") {
          const nested = (item as Record<string, unknown>).url || (item as Record<string, unknown>).src || (item as Record<string, unknown>).image;
          if (typeof nested === "string" && nested.trim()) return nested.trim();
        }
      }
    }
  }

  return undefined;
};

const extractLeagueInfo = (entry: unknown): LeagueLite | null => {
  if (typeof entry === "string") {
    const name = entry.trim();
    if (!name) return null;
    return {
      id: name.toLowerCase(),
      league_name: name,
    };
  }
  if (entry && typeof entry === "object") {
    const obj = entry as Record<string, unknown>;
    const name = getFirstString(obj, ["league_name", "name", "league"]);
    if (!name) return null;
    const country = getFirstString(obj, ["country_name", "country", "nation"]);
    const idRaw = getFirstString(obj, ["league_id", "league_key", "id", "key", "idLeague"]);
    const logo = getLogoFromObject(obj) ?? getFirstString(obj, [
      "league_logo",
      "league_logo_url",
      "league_badge",
      "badge",
      "logo",
      "image",
      "strLogo",
      "strBadge",
      "strBadgeWide",
    ]);
    return {
      id: (idRaw || name).toLowerCase(),
      league_name: name,
      country_name: country || undefined,
      logo: logo || undefined,
    };
  }
  return null;
};

const mapLeagues = (raw: unknown): LeagueLite[] => {
  if (!Array.isArray(raw)) return [];
  const seen = new Set<string>();
  const normalized: LeagueLite[] = [];
  for (const entry of raw) {
    const info = extractLeagueInfo(entry);
    if (!info) continue;
    const idKey = typeof info.id === "string"
      ? info.id.toLowerCase()
      : info.id !== undefined && info.id !== null
        ? String(info.id).toLowerCase()
        : "";
    const nameKey = info.league_name.toLowerCase();
    const countryKey = info.country_name ? info.country_name.toLowerCase() : "";
    const uniqueKey = [idKey, nameKey, countryKey].join("|");
    if (seen.has(uniqueKey)) continue;
    seen.add(uniqueKey);
    normalized.push(info);
  }
  return normalized;
};

export default function LeaguesPage() {
  const { user, supabase } = useAuth();
  const [allLeagues, setAllLeagues] = useState<LeagueLite[]>([]);
  const [initialLeagueParam, setInitialLeagueParam] = useState<string | null>(null);
  const [search, setSearch] = useState("");
  const [selectedLeague, setSelectedLeague] = useState<string>("");
  const [news, setNews] = useState<Array<{ id?: string; title?: string; url?: string; summary?: string; imageUrl?: string; source?: string; publishedAt?: string }>>([]);
  const [newsLoading, setNewsLoading] = useState(false);
  const [newsError, setNewsError] = useState<string | null>(null);
  const [remainingVisibleCount, setRemainingVisibleCount] = useState<number>(INITIAL_REMAINING_COUNT);
<<<<<<< HEAD
  const [favLeagues, setFavLeagues] = useState<string[]>([]);
  const [pendingFavorites, setPendingFavorites] = useState<Set<string>>(new Set());

  const updateFavoritePending = useCallback((leagueName: string, pending: boolean) => {
    setPendingFavorites(prev => {
      const next = new Set(prev);
      if (pending) next.add(leagueName);
      else next.delete(leagueName);
      return next;
    });
  }, []);
=======
  // local placeholder for optimistic UI updates removed; preferences are sourced from Profile
>>>>>>> c0c17f7a

  const skeletonCount = useMemo(() => (news.length ? Math.min(news.length, 6) : 4), [news.length]);

  const metadataIndex = useMetadataIndex();

  useEffect(() => {
    setRemainingVisibleCount(INITIAL_REMAINING_COUNT);
  }, [search, allLeagues]);

  useEffect(() => {
    let active = true;
    if (!user) {
      setFavLeagues([]);
      setPendingFavorites(new Set());
      return () => {
        active = false;
      };
    }
    (async () => {
      try {
        const { data } = await supabase
          .from('user_preferences')
          .select('favorite_leagues')
          .eq('user_id', user.id)
          .single();
        if (!active) return;
        const leagues = Array.isArray(data?.favorite_leagues)
          ? (data.favorite_leagues as string[])
          : [];
        setFavLeagues(leagues);
      } catch {
        if (!active) return;
        setFavLeagues([]);
      } finally {
        if (active) setPendingFavorites(new Set());
      }
    })();
    return () => {
      active = false;
    };
  }, [user, supabase]);

  const findMetadataForLeague = useCallback(
    (league: LeagueLite): ResolvedMetadata | undefined => {
      if (!league) return undefined;
      const nameKey = normalizeValue(league.league_name);
      if (!nameKey) return undefined;
      const countryKey = normalizeValue(league.country_name);

      const keysToTry: string[] = [];
      if (countryKey) {
        keysToTry.push(`${countryKey}|${nameKey}`);
        if (countryKey.includes("/")) {
          countryKey.split("/").forEach(part => {
            const variant = normalizeValue(part);
            if (variant) keysToTry.push(`${variant}|${nameKey}`);
          });
        }
      } else {
        keysToTry.push(`|${nameKey}`);
      }

      let entry: AggregatedMetadata | undefined;
      for (const key of keysToTry) {
        entry = metadataIndex.aliasIndex.get(key);
        if (entry) break;
      }
      if (!entry) return undefined;

      const categories = Array.from(entry.categories)
        .filter(Boolean)
        .sort((a, b) => {
          const order = getCategoryPriority(a) - getCategoryPriority(b);
          if (order !== 0) return order;
          return a.localeCompare(b);
        });

      return {
        primary: entry.primary,
        categories,
        fameRank: entry.fameRank,
      };
    },
    [metadataIndex]
  );

  const createDisplayLeague = useCallback(
    (league: LeagueLite): DisplayLeague => {
      const metadata = findMetadataForLeague(league);
      const displayName = league.league_name;
      const displayCountry = league.country_name || metadata?.primary.country;
      const displayLabel = displayCountry ? `${displayCountry} • ${displayName}` : displayName;
      return {
        ...league,
        rawName: league.league_name,
        displayName,
        displayCountry: displayCountry || undefined,
        displayLabel,
        metadata,
      };
    },
    [findMetadataForLeague]
  );

  const qSan = useMemo(() => sanitizeInput(search), [search]);

  const filteredLeagues = useMemo(() => {
    const query = qSan.toLowerCase();
    if (!query) return allLeagues;
    return allLeagues.filter(league => {
      const name = league.league_name.toLowerCase();
      const country = league.country_name?.toLowerCase() ?? "";
      return name.includes(query) || country.includes(query);
    });
  }, [allLeagues, qSan]);

  const visibleLeagues = useMemo(() => {
    const ordered = [...filteredLeagues];
    ordered.sort((a, b) => {
      const aPop = isPopularLeague(a.league_name) ? 0 : 1;
      const bPop = isPopularLeague(b.league_name) ? 0 : 1;
      if (aPop !== bPop) return aPop - bPop;
      return a.league_name.localeCompare(b.league_name);
    });
    return ordered;
  }, [filteredLeagues]);

  const displayLeagues = useMemo(() => visibleLeagues.map(createDisplayLeague), [visibleLeagues, createDisplayLeague]);

  const { featuredSections, remainingLeagues } = useMemo(() => {
    const categoryMap = new Map<string, DisplayLeague[]>();
    const uncategorized: DisplayLeague[] = [];

    displayLeagues.forEach(league => {
      const categories = league.metadata?.categories ?? [];
      if (categories.length === 0) {
        uncategorized.push(league);
        return;
      }
      categories.forEach(category => {
        const bucket = categoryMap.get(category) ?? [];
        bucket.push(league);
        categoryMap.set(category, bucket);
      });
    });

    const sections: FeaturedSection[] = [];

    CATEGORY_METADATA_LIST.forEach(meta => {
      const leagues = categoryMap.get(meta.id);
      if (leagues && leagues.length) {
        sections.push({
          id: meta.id,
          title: meta.title ?? formatCategoryTitle(meta.id),
          description: meta.description,
          leagues: sortLeaguesWithinCategory(leagues),
        });
        categoryMap.delete(meta.id);
      }
    });

    Array.from(categoryMap.entries())
      .sort((a, b) => {
        const priorityDiff = getCategoryPriority(a[0]) - getCategoryPriority(b[0]);
        if (priorityDiff !== 0) return priorityDiff;
        return getCategoryTitle(a[0]).localeCompare(getCategoryTitle(b[0]));
      })
      .forEach(([id, leagues]) => {
        const info = CATEGORY_LOOKUP.get(id);
        sections.push({
          id,
          title: info?.title ?? formatCategoryTitle(id),
          description: info?.description,
          leagues: sortLeaguesWithinCategory(leagues),
        });
      });

    return {
      featuredSections: sections,
      remainingLeagues: uncategorized,
    };
  }, [displayLeagues]);

  useEffect(() => {
    setRemainingVisibleCount(prev => {
      if (!remainingLeagues.length) return INITIAL_REMAINING_COUNT;
      if (prev > remainingLeagues.length) {
        return Math.max(INITIAL_REMAINING_COUNT, remainingLeagues.length);
      }
      return prev;
    });
  }, [remainingLeagues.length]);

  const visibleRemainingLeagues = useMemo(
    () => remainingLeagues.slice(0, remainingVisibleCount),
    [remainingLeagues, remainingVisibleCount]
  );

  const canShowMore = remainingLeagues.length > visibleRemainingLeagues.length;
  const canShowLess = remainingVisibleCount > INITIAL_REMAINING_COUNT;

  const totalVisibleCount = useMemo(
    () => featuredSections.reduce((sum, section) => sum + section.leagues.length, 0) + remainingLeagues.length,
    [featuredSections, remainingLeagues]
  );

  const selectedDisplayLeague = useMemo(() => {
    const raw = allLeagues.find(l => l.league_name === selectedLeague);
    return raw ? createDisplayLeague(raw) : undefined;
  }, [allLeagues, selectedLeague, createDisplayLeague]);

  const selectedDisplayName = selectedDisplayLeague?.displayName ?? selectedLeague;
  const selectedDisplayLabel = selectedDisplayLeague?.displayLabel ?? selectedDisplayName;

  useEffect(() => {
    let active = true;

    const loadLeagues = async () => {
      try {
        const env = await postCollect("leagues.list", {});
        // env.data can be many shapes: array, { leagues: [...] }, { result: [...] }, or provider raw
        const rawPayload = env?.data as unknown;
        let arr: unknown[] = [];
        if (Array.isArray(rawPayload)) arr = rawPayload as unknown[];
        else if (rawPayload && typeof rawPayload === 'object') {
          const obj = rawPayload as Record<string, unknown>;
          if (Array.isArray(obj.leagues)) arr = obj.leagues as unknown[];
          else if (Array.isArray(obj.result)) arr = obj.result as unknown[];
          else if (Array.isArray(obj.results)) arr = obj.results as unknown[];
          else if (Array.isArray(obj.data)) arr = obj.data as unknown[];
        }
        const data = mapLeagues(arr);
        if (active && data.length) {
          setAllLeagues(data);
          return;
        }
      } catch (error) {
        console.debug("[leagues] collect fallback", error);
      }

      try {
        const response = await fetch("/api/leagues");
        if (!response.ok) throw new Error("Failed to load leagues");
        const json = (await response.json()) as { leagues?: unknown };
        if (!active) return;
        setAllLeagues(mapLeagues(json.leagues ?? []));
      } catch (error) {
        console.debug("[leagues] api fallback", error);
        if (active) setAllLeagues([]);
      }
    };

    loadLeagues();
    return () => {
      active = false;
    };
  }, []);

  // Read initial ?league=... param on first render so we can preselect a league when the
  // page is opened via a link. We store it separately and reconcile once `allLeagues` loads.
  useEffect(() => {
    try {
      if (typeof window === 'undefined') return;
      const params = new URLSearchParams(window.location.search);
      const l = params.get('league');
      if (l) setInitialLeagueParam(decodeURIComponent(l));
    } catch {
      // ignore
    }
  }, []);

  // Ensure a league item exists and log interaction
  const ensureLeagueItemAndSend = useCallback(async (
    leagueName: string,
    evt: "view" | "click" | "like" | "save" | "share" | "dismiss"
  ) => {
    if (!user || !leagueName) return;
    try {
      const league = allLeagues.find(l => l.league_name === leagueName);
      const { data: item_id } = await supabase.rpc("ensure_league_item", {
        p_league_name: leagueName,
        p_logo: league?.logo ?? null,
        p_popularity: 0,
      });
      if (!item_id) return;
      await supabase.from("user_interactions").insert({ user_id: user.id, item_id, event: evt });
    } catch {}
  }, [user, supabase, allLeagues]);

  // When the leagues list arrives, try to resolve an initial param into a canonical league name.
  useEffect(() => {
    if (!initialLeagueParam) return;
    if (!allLeagues || allLeagues.length === 0) return;
    if (selectedLeague) return; // already selected by user

    const param = initialLeagueParam.trim();
    if (!param) return;

    const paramL = param.toLowerCase();
    // Try exact match by league_name or id, then substring match
    let found = allLeagues.find(l => l.league_name.toLowerCase() === paramL || l.id.toLowerCase() === paramL);
    if (!found) {
      found = allLeagues.find(l => l.league_name.toLowerCase().includes(paramL) || l.id.toLowerCase().includes(paramL));
    }

    if (found) {
      setSelectedLeague(found.league_name);
      try { ensureLeagueItemAndSend(found.league_name, 'view'); } catch {}
      try { if (typeof window !== 'undefined') window.history.replaceState(null, '', `?league=${encodeURIComponent(found.league_name)}`); } catch {}
    } else {
      // No canonical match — still set the param value so panels will attempt to load by name
      setSelectedLeague(param);
      try { if (typeof window !== 'undefined') window.history.replaceState(null, '', `?league=${encodeURIComponent(param)}`); } catch {}
    }
  }, [allLeagues, ensureLeagueItemAndSend, initialLeagueParam, selectedLeague]);

  const handleLeagueSelect = useCallback(
    (league: DisplayLeague) => {
      if (!league) return;
      setSelectedLeague(league.rawName);
      void ensureLeagueItemAndSend(league.rawName, "view");
      try {
        if (typeof window !== "undefined") {
          window.history.replaceState(null, "", `?league=${encodeURIComponent(league.rawName)}`);
        }
      } catch {
        // ignore history replace failures
      }
    },
    [ensureLeagueItemAndSend]
  );

<<<<<<< HEAD
  const removeFavoriteLeague = useCallback(async (league: DisplayLeague) => {
    const name = league.rawName;
    const displayLabel = league.displayLabel || league.displayName;
    if (!user || !name) return;
    if (pendingFavorites.has(name)) return;
    updateFavoritePending(name, true);
    setFavLeagues(prev => prev.filter(item => item !== name));
    try {
      const { data: prefs } = await supabase
        .from('user_preferences')
        .select('favorite_teams, favorite_leagues, favorite_team_logos, favorite_league_logos')
        .eq('user_id', user.id)
        .single();
      const existingTeams = (prefs?.favorite_teams ?? []) as string[];
      const existingLeagues = (prefs?.favorite_leagues ?? []) as string[];
      const existingTeamLogos = (prefs?.favorite_team_logos ?? {}) as Record<string, string>;
      const existingLeagueLogos = (prefs?.favorite_league_logos ?? {}) as Record<string, string>;
      const nextLeagues = existingLeagues.filter(item => item !== name);
      const nextLeagueLogos = { ...existingLeagueLogos } as Record<string, string>;
      delete nextLeagueLogos[name];
      await supabase.from('user_preferences').upsert({
        user_id: user.id,
        favorite_teams: existingTeams,
        favorite_leagues: nextLeagues,
        favorite_team_logos: existingTeamLogos,
        favorite_league_logos: nextLeagueLogos,
      });
      try {
        const { data: itemId } = await supabase.rpc('ensure_league_item', {
          p_league_name: name,
          p_logo: league.logo ?? null,
          p_popularity: 0,
        });
        if (itemId) {
          await supabase
            .from('user_interactions')
            .delete()
            .match({ user_id: user.id, item_id: itemId, event: 'save' });
          try {
            await supabase
              .from('user_interactions')
              .insert({ user_id: user.id, item_id: itemId, event: 'dismiss' });
          } catch {
            // ignore
          }
        }
      } catch {
        // ignore failures when cleaning up interactions
      }
      try { bumpPreferences(); } catch {}
      toast.success(`${displayLabel} removed from favorites`);
    } catch {
      setFavLeagues(prev => (prev.includes(name) ? prev : [...prev, name]));
      toast.error(`Couldn't remove ${displayLabel}`);
    } finally {
      updateFavoritePending(name, false);
    }
  }, [user, supabase, bumpPreferences, pendingFavorites, updateFavoritePending]);

  const addFavoriteLeague = useCallback(async (league: DisplayLeague) => {
    const name = league.rawName;
    const displayLabel = league.displayLabel || league.displayName;
    if (!name) return;
    if (!user) {
      toast.info('Sign in to save leagues');
      return;
    }
    if (pendingFavorites.has(name)) return;
    if (favLeagues.includes(name)) {
      toast.info(`${displayLabel} is already saved`);
      return;
    }

    updateFavoritePending(name, true);
    setFavLeagues(prev => [...prev, name]);
    try {
      await ensureLeagueItemAndSend(name, 'save');
      const { data: prefs } = await supabase
        .from('user_preferences')
        .select('favorite_teams, favorite_leagues, favorite_team_logos, favorite_league_logos')
        .eq('user_id', user.id)
        .single();
      const existingTeams = (prefs?.favorite_teams ?? []) as string[];
      const existingLeagues = (prefs?.favorite_leagues ?? []) as string[];
      const existingTeamLogos = (prefs?.favorite_team_logos ?? {}) as Record<string, string>;
      const existingLeagueLogos = (prefs?.favorite_league_logos ?? {}) as Record<string, string>;
      const nextLeagues = Array.from(new Set([...existingLeagues, name]));
      const nextLeagueLogos = { ...existingLeagueLogos } as Record<string, string>;
      if (league.logo) nextLeagueLogos[name] = league.logo;
      await supabase.from('user_preferences').upsert({
        user_id: user.id,
        favorite_teams: existingTeams,
        favorite_leagues: nextLeagues,
        favorite_team_logos: existingTeamLogos,
        favorite_league_logos: nextLeagueLogos,
      });
      setFavLeagues(nextLeagues);
      try { bumpPreferences(); } catch {}
      try {
        await supabase.rpc('upsert_cached_league', {
          p_provider_id: null,
          p_name: name,
          p_logo: league.logo ?? '',
          p_metadata: {},
        });
      } catch {
        // ignore cached league updates
      }
      toast.success(`${displayLabel} added to favorites`, {
        action: {
          label: 'Undo',
          onClick: () => {
            void removeFavoriteLeague(league);
          },
        },
      });
    } catch {
      setFavLeagues(prev => prev.filter(item => item !== name));
      toast.error(`Couldn't save ${displayLabel}`);
    } finally {
      updateFavoritePending(name, false);
    }
  }, [user, supabase, favLeagues, pendingFavorites, ensureLeagueItemAndSend, bumpPreferences, updateFavoritePending, removeFavoriteLeague]);

  const toggleFavoriteLeague = useCallback((league: DisplayLeague) => {
    const name = league.rawName;
    if (!name) return;
    if (favLeagues.includes(name)) {
      void removeFavoriteLeague(league);
    } else {
      void addFavoriteLeague(league);
    }
  }, [favLeagues, addFavoriteLeague, removeFavoriteLeague]);

  // Save league to user preferences (favorite_leagues) and log interaction
  const handleSaveLeague = useCallback(async () => {
    if (!user || !selectedLeague) return;
    try {
      // ensure league item & send save interaction
      await ensureLeagueItemAndSend(selectedLeague, 'save');

      // fetch existing preferences
      const { data: prefs } = await supabase.from('user_preferences').select('favorite_teams, favorite_leagues').eq('user_id', user.id).single();
      const existingLeagues: string[] = (prefs?.favorite_leagues ?? []) as string[];
      const existingTeams: string[] = (prefs?.favorite_teams ?? []) as string[];
      if (existingLeagues.includes(selectedLeague)) {
        toast.success(`${selectedDisplayLabel} is already in your favorites`);
        // still update local state to reflect db
        setFavLeagues(existingLeagues);
        return;
      }
      const newLeagues = [...existingLeagues, selectedLeague];
      // upsert preferences
      await supabase.from('user_preferences').upsert({ user_id: user.id, favorite_teams: existingTeams, favorite_leagues: newLeagues });
      // update local state so UI updates immediately
      setFavLeagues(newLeagues);
      // notify other components (Profile) to refresh preferences
      try { bumpPreferences(); } catch {}
      toast.success(`${selectedDisplayLabel} saved to your favorites`);
    } catch (err) {
      console.error('save league', err);
      toast.error('Failed to save league');
    }
  }, [user, selectedLeague, selectedDisplayLabel, supabase, ensureLeagueItemAndSend, bumpPreferences, setFavLeagues]);

  const handleLeagueShare = useCallback(async () => {
    if (!selectedLeague) return;
    const displayName = selectedDisplayLabel || selectedLeague;
    const url = typeof window !== 'undefined'
      ? `${window.location.origin}/leagues?league=${encodeURIComponent(selectedLeague)}`
      : `/leagues?league=${encodeURIComponent(selectedLeague)}`;
    const title = `${displayName}`;
    if (!user) return;
    const { data: prefs } = await supabase
      .from('user_preferences')
      .select('favorite_teams, favorite_leagues, favorite_team_logos, favorite_league_logos')
      .eq('user_id', user.id)
      .single();
    try {
        const nav: NavigatorWithShare | undefined = typeof navigator !== 'undefined' ? (navigator as NavigatorWithShare) : undefined;
        const existingTeamLogos = (prefs?.favorite_team_logos ?? {}) as Record<string, string>;
        const existingLeagueLogos = (prefs?.favorite_league_logos ?? {}) as Record<string, string>;
        const existingTeams = (prefs?.favorite_teams ?? []) as string[];
        const existingLeagues = (prefs?.favorite_leagues ?? []) as string[];
        const text = `Check out ${displayName} on Sports Analysis`;
        // Determine a logo for the selected league, prefer the display object
        const logo = selectedDisplayLeague?.logo || undefined;
        const newLeagueLogos = { ...existingLeagueLogos } as Record<string, string>;
        if (logo) newLeagueLogos[selectedLeague] = logo;
        const newLeagues = existingLeagues.includes(selectedLeague) ? existingLeagues : [...existingLeagues, selectedLeague];
        if (nav?.share) {
          try {
            await nav.share({ title, text, url });
            // upsert preferences with logo maps so share action also captures logo
            await supabase.from('user_preferences').upsert({
              user_id: user.id,
              favorite_teams: existingTeams,
              favorite_leagues: newLeagues,
              favorite_team_logos: existingTeamLogos,
              favorite_league_logos: newLeagueLogos,
            });
            // best-effort: update cached_leagues for cross-user reuse
            try {
              const { error: rpcErr } = await supabase.rpc('upsert_cached_league', { p_provider_id: null, p_name: selectedLeague, p_logo: logo ?? '', p_metadata: {} });
              if (rpcErr) console.debug('upsert_cached_league error', selectedLeague, rpcErr);
            } catch (e) { console.debug('upsert_cached_league threw', selectedLeague, e); }
            await ensureLeagueItemAndSend(selectedLeague, 'share');
            return;
          } catch (err) {
            if (err instanceof DOMException && err.name === 'AbortError') return;
          }
        }
      if (typeof navigator !== 'undefined' && navigator.clipboard?.writeText) {
        await navigator.clipboard.writeText(url);
        toast.success('Link copied to clipboard');
        await ensureLeagueItemAndSend(selectedLeague, 'share');
      }
    } catch {
      // Ignore share failures
    }
  }, [selectedLeague, selectedDisplayLabel, ensureLeagueItemAndSend]);
=======
  // ...existing code...
>>>>>>> c0c17f7a

  const fetchLeagueNews = useCallback(async (leagueName: string) => {
    if (!leagueName) return;
    setNewsLoading(true);
    setNewsError(null);
    try {
      const resp = await getLeagueNews(leagueName, 20);
      const articlesRaw = resp?.data?.articles || resp?.data?.result || resp?.data || [];
      const normalized = (Array.isArray(articlesRaw) ? articlesRaw : []).map((item, index) => {
        if (!item || typeof item !== "object") {
          return { id: `news-${index}` };
        }
        const record = item as Record<string, unknown>;
        const pick = (keys: string[]): string | undefined => {
          const value = getFirstString(record, keys);
          return value ? value : undefined;
        };
        let imageUrl = pick(["image", "imageUrl", "urlToImage", "thumbnail", "image_url"]);
        if (!imageUrl) {
          const mediaValue = record["media"];
          if (Array.isArray(mediaValue)) {
            for (const mediaItem of mediaValue) {
              if (typeof mediaItem === "string" && mediaItem.trim()) {
                imageUrl = mediaItem.trim();
                break;
              }
              if (mediaItem && typeof mediaItem === "object") {
                const mediaRecord = mediaItem as Record<string, unknown>;
                const nested = getFirstString(mediaRecord, ["url", "src", "image"]);
                if (nested) {
                  imageUrl = nested;
                  break;
                }
              }
            }
          }
        }
        return {
          id: pick(["id", "articleId", "url"]) ?? `news-${index}`,
          title: pick(["title", "headline", "name"]),
          url: pick(["url", "link", "article_url"]),
          summary: pick(["summary", "description", "excerpt"]),
          imageUrl,
          source: pick(["source", "publisher"]),
          publishedAt: pick(["publishedAt", "pubDate", "published"]),
        };
      });
      setNews(normalized);
    } catch (err) {
      setNewsError(err instanceof Error ? err.message : String(err));
    } finally {
      setNewsLoading(false);
    }
  }, []);
  useEffect(() => {
    if (!selectedLeague) {
      setNews([]);
      setNewsError(null);
      return;
    }
    fetchLeagueNews(selectedLeague);
  }, [selectedLeague, fetchLeagueNews]);

  return (
    <div className="container py-8 space-y-12">
      {/* Header */}
      <motion.div
        initial={{ opacity: 0, y: 20 }}
        animate={{ opacity: 1, y: 0 }}
        className="space-y-4 text-center"
      >
        <h1 className="text-4xl font-bold">Football Leagues</h1>
        <p className="text-muted-foreground text-lg max-w-2xl mx-auto">
          Explore fixtures, results, and live analysis from the world&apos;s top football leagues.
          Get detailed insights and win probabilities for every match.
        </p>
      </motion.div>

      {/* All Leagues + Search */}
      <section className="space-y-6">
        <div className="space-y-2">
          <h2 className="text-2xl font-bold">Browse Leagues & Competitions</h2>
          <p className="text-muted-foreground">Use search or explore curated collections of the world&apos;s most followed leagues.</p>
        </div>
        <div className="flex items-center gap-3">
          <div className="relative w-full max-w-md">
            <Search className="h-4 w-4 absolute left-3 top-1/2 -translate-y-1/2 text-muted-foreground" />
            <Input className="pl-9" placeholder="Search by league or country" value={search} onChange={(e)=> setSearch(e.target.value)} />
          </div>
        </div>
        {totalVisibleCount === 0 ? (
          <div className="text-sm text-muted-foreground">No leagues match your search.</div>
        ) : (
          <div className="space-y-8">
            {featuredSections.length > 0 && (
              <div className="space-y-8">
                {featuredSections.map(section => (
                  <FeaturedCategorySection
                    key={section.id}
                    section={section}
                    onSelect={handleLeagueSelect}
                    selectedLeague={selectedLeague}
                    favLeagues={favLeagues}
                    pendingFavorites={pendingFavorites}
                    onToggleFavorite={toggleFavoriteLeague}
                  />
                ))}
              </div>
            )}
            {remainingLeagues.length > 0 && (
              <div className="space-y-4">
                <h3 className="text-xl font-semibold">All Other Leagues</h3>
                <div className="grid gap-4 sm:grid-cols-2 lg:grid-cols-3 xl:grid-cols-4">
                  {visibleRemainingLeagues.map(league => (
                    <LeagueCardItem
                      key={`${league.id}-${league.displayCountry ?? "global"}-${league.rawName}`}
                      league={league}
                      isSelected={selectedLeague === league.rawName}
                      onSelect={handleLeagueSelect}
                      onToggleFavorite={toggleFavoriteLeague}
                      isFavorited={favLeagues.includes(league.rawName)}
                      favoriteBusy={pendingFavorites.has(league.rawName)}
                    />
                  ))}
                </div>
                {(canShowMore || canShowLess) && (
                  <div className="flex flex-wrap items-center gap-2">
                    {canShowMore && (
                      <Button
                        variant="outline"
                        size="sm"
                        onClick={() => setRemainingVisibleCount(prev => Math.min(prev + INCREMENT_REMAINING_COUNT, remainingLeagues.length))}
                      >
                        Show more
                      </Button>
                    )}
                    {canShowLess && (
                      <Button
                        variant="ghost"
                        size="sm"
                        onClick={() => setRemainingVisibleCount(INITIAL_REMAINING_COUNT)}
                      >
                        Show less
                      </Button>
                    )}
                  </div>
                )}
              </div>
            )}
          </div>
        )}



        {selectedLeague && (
          <div className="space-y-6">
            <div>
              <Card className="relative overflow-hidden border-border/60 bg-gradient-to-br from-background via-background/80 to-primary/5 shadow-md">
                <div
                  aria-hidden
                  className="pointer-events-none absolute inset-y-6 -right-16 h-44 w-44 rounded-full bg-primary/10 blur-3xl"
                />
                <CardHeader className="relative space-y-2 pb-6">
                  <CardTitle className="text-2xl font-bold tracking-tight">
                    Latest News for {selectedDisplayLabel}
                  </CardTitle>
                  <CardDescription className="text-sm text-muted-foreground">
                    Breaking stories, match reactions, and transfer chatter curated for {selectedDisplayLabel}.
                  </CardDescription>
                </CardHeader>
                <CardContent>
                  {newsLoading ? (
                    <div className="grid gap-4 md:grid-cols-2">
                      {Array.from({ length: skeletonCount }).map((_, index) => (
                        <div
                          key={`league-news-skeleton-${index}`}
                          className="relative overflow-hidden rounded-xl border border-border/50 bg-card/60 p-4 shadow-sm"
                        >
                          <div className="flex animate-pulse flex-col gap-4 sm:flex-row">
                            <div className="h-24 w-full rounded-lg bg-muted sm:h-24 sm:w-32" />
                            <div className="flex-1 space-y-3">
                              <div className="h-4 w-3/4 rounded bg-muted/80" />
                              <div className="h-3 w-full rounded bg-muted/60" />
                              <div className="h-3 w-4/5 rounded bg-muted/60" />
                              <div className="flex gap-2 pt-2">
                                <div className="h-3 w-16 rounded-full bg-muted/50" />
                                <div className="h-3 w-24 rounded-full bg-muted/50" />
                              </div>
                            </div>
                          </div>
                        </div>
                      ))}
                    </div>
                  ) : newsError ? (
                    <div className="text-sm text-destructive">{newsError}</div>
                  ) : news.length === 0 ? (
                    <div className="text-sm text-muted-foreground">No recent headlines available right now.</div>
                  ) : (
                    <div className="grid gap-4 md:grid-cols-2">
                      {news.map((article) => {
                        const displayTitle = article.title || "Untitled headline";
                        const relativeTime = formatRelativeTime(article.publishedAt);

                        return (
                          <a
                            key={article.id}
                            href={article.url}
                            target="_blank"
                            rel="noopener noreferrer"
                            className="group relative block overflow-hidden rounded-xl border border-border/60 bg-background/80 p-4 shadow-sm transition-all duration-300 hover:-translate-y-0.5 hover:border-primary/60 hover:bg-background hover:shadow-lg focus-visible:outline-none focus-visible:ring-2 focus-visible:ring-primary focus-visible:ring-offset-2"
                          >
                            <span
                              aria-hidden
                              className="pointer-events-none absolute inset-0 -z-10 bg-gradient-to-br from-primary/0 via-primary/5 to-primary/10 opacity-0 transition-opacity duration-300 group-hover:opacity-100"
                            />
                            <div className="flex flex-col gap-4 sm:flex-row">
                              {article.imageUrl ? (
                                <Image
                                  src={article.imageUrl}
                                  alt={displayTitle}
                                  width={128}
                                  height={96}
                                  className="h-24 w-full flex-shrink-0 rounded-lg object-cover shadow-sm sm:h-24 sm:w-32"
                                  onError={(event) => {
                                    (event.currentTarget as HTMLImageElement).style.display = "none";
                                  }}
                                />
                              ) : null}
                              <div className="min-w-0 flex-1">
                                <div className="text-xs font-semibold uppercase tracking-wide text-primary/70">
                                  Latest headline
                                </div>
                                <div className="mt-1 text-base font-semibold leading-tight text-foreground transition-colors group-hover:text-primary">
                                  {displayTitle}
                                </div>
                                {article.summary ? (
                                  <p className="mt-2 text-sm text-muted-foreground line-clamp-3">{article.summary}</p>
                                ) : null}
                                <div className="mt-3 flex flex-wrap items-center gap-2 text-xs text-muted-foreground">
                                  {article.source ? (
                                    <span className="rounded-full bg-primary/10 px-2.5 py-1 font-medium text-primary/80">
                                      {article.source}
                                    </span>
                                  ) : null}
                                  {article.source && article.publishedAt ? (
                                    <span aria-hidden className="h-1 w-1 rounded-full bg-border" />
                                  ) : null}
                                  {article.publishedAt ? (
                                    <time
                                      dateTime={article.publishedAt}
                                      className="truncate"
                                      title={new Date(article.publishedAt).toLocaleString()}
                                    >
                                      {relativeTime ?? new Date(article.publishedAt).toLocaleDateString()}
                                    </time>
                                  ) : null}
                                </div>
                              </div>
                            </div>
                            <span className="mt-4 inline-flex items-center gap-2 text-xs font-semibold text-primary/80 opacity-0 transition-opacity duration-300 group-hover:opacity-100">
                              Read full story
                              <svg
                                aria-hidden
                                className="h-3.5 w-3.5 translate-x-0 transition-transform duration-300 group-hover:translate-x-1"
                                viewBox="0 0 16 16"
                                fill="none"
                                xmlns="http://www.w3.org/2000/svg"
                              >
                                <path
                                  d="M4 12L12 4M12 4H6M12 4V10"
                                  stroke="currentColor"
                                  strokeWidth="1.5"
                                  strokeLinecap="round"
                                  strokeLinejoin="round"
                                />
                              </svg>
                            </span>
                          </a>
                        );
                      })}
                    </div>
                  )}
                </CardContent>
              </Card>
            </div>
          </div>
        )}

      </section>
    </div>
  );
}<|MERGE_RESOLUTION|>--- conflicted
+++ resolved
@@ -538,7 +538,6 @@
   const [newsLoading, setNewsLoading] = useState(false);
   const [newsError, setNewsError] = useState<string | null>(null);
   const [remainingVisibleCount, setRemainingVisibleCount] = useState<number>(INITIAL_REMAINING_COUNT);
-<<<<<<< HEAD
   const [favLeagues, setFavLeagues] = useState<string[]>([]);
   const [pendingFavorites, setPendingFavorites] = useState<Set<string>>(new Set());
 
@@ -550,9 +549,6 @@
       return next;
     });
   }, []);
-=======
-  // local placeholder for optimistic UI updates removed; preferences are sourced from Profile
->>>>>>> c0c17f7a
 
   const skeletonCount = useMemo(() => (news.length ? Math.min(news.length, 6) : 4), [news.length]);
 
@@ -885,7 +881,6 @@
     [ensureLeagueItemAndSend]
   );
 
-<<<<<<< HEAD
   const removeFavoriteLeague = useCallback(async (league: DisplayLeague) => {
     const name = league.rawName;
     const displayLabel = league.displayLabel || league.displayName;
@@ -1107,9 +1102,6 @@
       // Ignore share failures
     }
   }, [selectedLeague, selectedDisplayLabel, ensureLeagueItemAndSend]);
-=======
-  // ...existing code...
->>>>>>> c0c17f7a
 
   const fetchLeagueNews = useCallback(async (leagueName: string) => {
     if (!leagueName) return;
