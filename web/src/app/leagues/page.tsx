"use client";

import { useCallback, useEffect, useMemo, useState, type KeyboardEvent, type MouseEvent } from "react";
import Image from "next/image";
import { useRouter } from "next/navigation";
import { motion } from "framer-motion";
import { Check, ChevronRight, Plus, Search } from "lucide-react";
import { Card, CardContent, CardDescription, CardHeader, CardTitle } from "@/components/ui/card";
import { Input } from "@/components/ui/input";
import { sanitizeInput, postCollect, getLeagueNews } from "@/lib/collect";
import { Button } from "@/components/ui/button";
import { useAuth } from "@/components/AuthProvider";
import { toast } from "sonner";
import rawLeagueMetadata from "./league-metadata.json";
import rawCategoryMetadata from "./category-metadata.json";

type LeagueLite = {
  id: string;
  league_name: string;
  country_name?: string;
  logo?: string;
};

type LeagueMetadata = {
  id: number;
  slug: string;
  name: string;
  country?: string;
  confederation?: string;
  type?: string;
  category?: string;
  categories?: string[];
  fame_rank?: number;
  aliases?: string[];
  active?: boolean;
  strength_score?: number;
};

type DisplayLeague = LeagueLite & {
  rawName: string;
  displayName: string;
  displayCountry?: string;
  displayLabel: string;
  metadata?: ResolvedMetadata;
};

type FeaturedSection = {
  id: string;
  title: string;
  description?: string;
  leagues: DisplayLeague[];
};

// Navigator with optional Web Share API
type NavigatorWithShare = Navigator & {
  share?: (data: { title?: string; text?: string; url?: string }) => Promise<unknown>;
};

const LEAGUE_METADATA: LeagueMetadata[] = rawLeagueMetadata as LeagueMetadata[];
type CategoryMetadata = { id: string; title?: string; description?: string };
const CATEGORY_METADATA_LIST: CategoryMetadata[] = rawCategoryMetadata as CategoryMetadata[];
const CATEGORY_PRIORITY = new Map<string, number>();
const CATEGORY_LOOKUP = new Map<string, CategoryMetadata>();
CATEGORY_METADATA_LIST.forEach((item, index) => {
  CATEGORY_PRIORITY.set(item.id, index);
  CATEGORY_LOOKUP.set(item.id, item);
});
const CATEGORY_PRIORITY_DEFAULT = Number.MAX_SAFE_INTEGER;
const getCategoryPriority = (id: string) => CATEGORY_PRIORITY.get(id) ?? CATEGORY_PRIORITY_DEFAULT;

const normalizeValue = (value: string | undefined | null) => {
  if (!value) return "";
  return value.trim().toLowerCase().replace(/\s*\/\s*/g, "/").replace(/\s+/g, " ");
};

type AggregatedMetadata = {
  primary: LeagueMetadata;
  categories: Set<string>;
  fameRank: number;
  aliasKeys: Set<string>;
  countryKeys: Set<string>;
};

type ResolvedMetadata = {
  primary: LeagueMetadata;
  categories: string[];
  fameRank: number;
};

const formatRelativeTime = (value?: string) => {
  if (!value) return null;
  const date = new Date(value);
  if (Number.isNaN(date.getTime())) return null;

  const seconds = Math.round((date.getTime() - Date.now()) / 1000);
  const divisions: { amount: number; name: Intl.RelativeTimeFormatUnit }[] = [
    { amount: 60, name: "second" },
    { amount: 60, name: "minute" },
    { amount: 24, name: "hour" },
    { amount: 7, name: "day" },
    { amount: 4.34524, name: "week" },
    { amount: 12, name: "month" },
    { amount: Number.POSITIVE_INFINITY, name: "year" },
  ];

  const formatter = new Intl.RelativeTimeFormat(undefined, { numeric: "auto" });
  let duration = seconds;

  for (const division of divisions) {
    if (Math.abs(duration) < division.amount) {
      return formatter.format(Math.round(duration), division.name);
    }

    duration /= division.amount;
  }

  return null;
};

const REMAINING_INITIAL_ROWS = 3;
const REMAINING_INCREMENT_ROWS = 5;
const ITEMS_PER_ROW_DESKTOP = 4;
const INITIAL_REMAINING_COUNT = REMAINING_INITIAL_ROWS * ITEMS_PER_ROW_DESKTOP;
const INCREMENT_REMAINING_COUNT = REMAINING_INCREMENT_ROWS * ITEMS_PER_ROW_DESKTOP;

const buildMetadataIndex = () => {
  const aggregated = new Map<string, AggregatedMetadata>();

  const ensureEntry = (item: LeagueMetadata) => {
    const nameKey = normalizeValue(item.name);
    if (!nameKey) return null;
    const countryKey = normalizeValue(item.country);
    const mapKey = `${countryKey}|${nameKey}`;
    let entry = aggregated.get(mapKey);
    if (!entry) {
      entry = {
        primary: item,
        categories: new Set<string>(),
        fameRank: item.fame_rank ?? Number.MAX_SAFE_INTEGER,
        aliasKeys: new Set<string>(),
        countryKeys: new Set<string>(),
      };
      aggregated.set(mapKey, entry);
    } else {
      const currentRank = entry.primary.fame_rank ?? Number.MAX_SAFE_INTEGER;
      const nextRank = item.fame_rank ?? Number.MAX_SAFE_INTEGER;
      const currentPopular = entry.primary.category === "popular";
      const nextPopular = item.category === "popular";
      if ((nextPopular && !currentPopular) || (!nextPopular && currentPopular ? false : nextRank < currentRank)) {
        entry.primary = item;
      }
      entry.fameRank = Math.min(entry.fameRank, nextRank);
    }

    const categoriesValue = Array.isArray(item.categories) && item.categories.length
      ? item.categories
      : item.category
        ? [item.category]
        : [];
    categoriesValue.forEach(cat => { if (cat) entry?.categories.add(cat); });

    const addAlias = (alias: string | undefined | null) => {
      const aliasKey = normalizeValue(alias);
      if (!aliasKey) return;
      entry?.aliasKeys.add(aliasKey);
    };
    addAlias(item.name);
    (item.aliases ?? []).forEach(addAlias);

    const addCountryVariant = (country: string | undefined | null) => {
      const variant = normalizeValue(country);
      entry?.countryKeys.add(variant);
      if (variant.includes("/")) {
        variant.split("/").forEach(part => entry?.countryKeys.add(part));
      }
    };
    addCountryVariant(item.country);
    if (!item.country) {
      entry?.countryKeys.add("");
    }

    return entry;
  };

  LEAGUE_METADATA.forEach(item => {
    ensureEntry(item);
  });

  const aliasIndex = new Map<string, AggregatedMetadata>();
  aggregated.forEach(entry => {
    const countries = entry.countryKeys.size ? entry.countryKeys : new Set<string>([""]);
    countries.forEach(countryKey => {
      entry.aliasKeys.forEach(aliasKey => {
        const key = `${countryKey}|${aliasKey}`;
        const existing = aliasIndex.get(key);
        if (!existing || entry.fameRank < existing.fameRank) {
          aliasIndex.set(key, entry);
        }
      });
    });
    if (entry.countryKeys.has("")) {
      entry.aliasKeys.forEach(aliasKey => {
        const key = `|${aliasKey}`;
        const existing = aliasIndex.get(key);
        if (!existing || entry.fameRank < existing.fameRank) {
          aliasIndex.set(key, entry);
        }
      });
    }
  });

  return { aliasIndex };
};

const useMetadataIndex = () => useMemo(buildMetadataIndex, []);

const formatCategoryTitle = (id: string) =>
  id
    .split("_")
    .map(part => part.charAt(0).toUpperCase() + part.slice(1))
    .join(" ");

const getCategoryTitle = (id: string) => CATEGORY_LOOKUP.get(id)?.title ?? formatCategoryTitle(id);

const sortLeaguesWithinCategory = (leagues: DisplayLeague[]) =>
  [...leagues].sort((a, b) => {
    const rankA = a.metadata?.fameRank ?? Number.MAX_SAFE_INTEGER;
    const rankB = b.metadata?.fameRank ?? Number.MAX_SAFE_INTEGER;
    if (rankA !== rankB) return rankA - rankB;
    return a.displayName.localeCompare(b.displayName);
  });

type LeagueCardItemProps = {
  league: DisplayLeague;
  isSelected: boolean;
  isFavorited?: boolean;
  favoriteBusy?: boolean;
  onSelect: (league: DisplayLeague) => void;
  onToggleFavorite?: (league: DisplayLeague) => void;
  variant?: "grid" | "carousel";
};

<<<<<<< HEAD
function LeagueCardItem({ league, isSelected, onSelect, variant = "grid" }: LeagueCardItemProps) {
  const router = useRouter();
  const handleSelect = () => {
    onSelect(league);
    try {
      const baseId = (league.id ?? league.displayName ?? league.rawName)?.toString();
      if (!baseId) return;
      const slug = encodeURIComponent(baseId);
      let url = `/leagues/${slug}`;
      if (league.rawName) {
        url += `?name=${encodeURIComponent(league.rawName)}`;
      }
      router.push(url);
    } catch {
      // ignore navigation errors
=======
function LeagueCardItem({
  league,
  isSelected,
  isFavorited = false,
  favoriteBusy = false,
  onSelect,
  onToggleFavorite,
  variant = "grid",
}: LeagueCardItemProps) {
  const handleSelect = () => onSelect(league);
  const favoriteDisabled = Boolean(favoriteBusy);
  const handleFavoriteClick = (evt: MouseEvent<HTMLButtonElement>) => {
    evt.preventDefault();
    evt.stopPropagation();
    if (!favoriteDisabled) onToggleFavorite?.(league);
  };
  const handleFavoriteKeyDown = (evt: KeyboardEvent<HTMLButtonElement>) => {
    if (evt.key === " " || evt.key === "Enter") {
      evt.preventDefault();
      evt.stopPropagation();
      if (!favoriteDisabled) onToggleFavorite?.(league);
>>>>>>> d115d333
    }
  };
  const baseClasses = [
    "relative",
    "cursor-pointer",
    "border",
    "hover:shadow-md",
    "focus-within:ring-2",
    "focus-within:ring-primary",
    "focus-within:ring-offset-2",
    "transition-transform",
    "active:scale-95",
    isSelected ? "border-primary shadow-lg" : "",
    variant === "carousel" ? "min-w-[240px] flex-shrink-0" : "",
  ]
    .filter(Boolean)
    .join(" ");
  const subtitle = [league.metadata?.primary.confederation, league.rawName !== league.displayName ? league.rawName : undefined]
    .filter(Boolean)
    .join(" • ");

  return (
    <Card
      className={baseClasses}
      onClick={handleSelect}
      role="button"
      tabIndex={0}
      aria-pressed={isSelected}
      onKeyDown={evt => {
        if ((evt.key === "Enter" || evt.key === " ") && evt.target === evt.currentTarget) {
          evt.preventDefault();
          handleSelect();
        }
      }}
    >
      <motion.button
        type="button"
  aria-label={isFavorited ? "Remove league from favorites" : "Save league"}
        onClick={handleFavoriteClick}
        onKeyDown={handleFavoriteKeyDown}
        disabled={favoriteDisabled}
        className={[
          "absolute right-3 top-3 inline-flex h-9 w-9 items-center justify-center rounded-full border bg-background/95 text-muted-foreground shadow-sm transition-colors",
          "focus-visible:outline-none focus-visible:ring-2 focus-visible:ring-primary focus-visible:ring-offset-2",
          isFavorited ? "border-primary bg-primary/10 text-primary" : "border-border hover:border-primary hover:text-primary",
          favoriteDisabled ? "cursor-default opacity-60" : "cursor-pointer",
        ].join(" ")}
        whileTap={favoriteDisabled ? undefined : { scale: 0.9 }}
        whileHover={favoriteDisabled ? undefined : { scale: 1.05 }}
        animate={isFavorited ? { scale: [1, 1.15, 1], rotate: [0, -6, 6, 0] } : { scale: 1, rotate: 0 }}
        transition={{ duration: 0.35, ease: "easeOut" }}
        data-state={isFavorited ? "saved" : "idle"}
      >
        {favoriteBusy ? (
          <span className="h-4 w-4 animate-spin rounded-full border-2 border-primary/60 border-t-transparent" />
        ) : isFavorited ? (
          <Check className="h-4 w-4" />
        ) : (
          <Plus className="h-4 w-4" />
        )}
      </motion.button>
      <CardContent className="flex items-center gap-4 p-4 pr-12">
        <div
          className={`flex h-12 w-12 items-center justify-center overflow-hidden rounded-full border text-sm font-semibold ${
            league.logo ? "border-transparent" : "border-border bg-muted text-muted-foreground"
          }`}
          style={
            league.logo
              ? { backgroundImage: `url(${league.logo})`, backgroundSize: "cover", backgroundPosition: "center" }
              : undefined
          }
        >
          {!league.logo && getInitials(league.displayName)}
        </div>
        <div className="min-w-0 flex-1">
          <div className="truncate text-sm font-semibold text-foreground">{league.displayLabel}</div>
          {subtitle && <div className="truncate text-xs text-muted-foreground">{subtitle}</div>}
        </div>
        <ChevronRight className="h-4 w-4 text-muted-foreground" />
      </CardContent>
    </Card>
  );
}

type FeaturedCategorySectionProps = {
  section: FeaturedSection;
  onSelect: (league: DisplayLeague) => void;
  selectedLeague: string;
  favLeagues: string[];
  pendingFavorites: Set<string>;
  onToggleFavorite: (league: DisplayLeague) => void;
};

function FeaturedCategorySection({ section, onSelect, selectedLeague, favLeagues, pendingFavorites, onToggleFavorite }: FeaturedCategorySectionProps) {
  if (!section.leagues.length) return null;
  return (
    <div className="space-y-3">
      <div className="space-y-1">
        <h3 className="text-xl font-semibold">{section.title}</h3>
        {section.description && <p className="text-sm text-muted-foreground max-w-3xl">{section.description}</p>}
      </div>
      <div className="flex gap-3 overflow-x-auto pb-2">
        {section.leagues.map(league => (
          <LeagueCardItem
            key={`${section.id}-${league.id}-${league.displayCountry ?? "global"}-${league.rawName}`}
            league={league}
            isSelected={selectedLeague === league.rawName}
            onSelect={onSelect}
            onToggleFavorite={onToggleFavorite}
            isFavorited={favLeagues.includes(league.rawName)}
            favoriteBusy={pendingFavorites.has(league.rawName)}
            variant="carousel"
          />
        ))}
      </div>
    </div>
  );
}

const POPULAR_LEAGUES = [
  "Premier League",
  "UEFA Champions League",
  "La Liga",
  "Serie A",
  "Bundesliga",
  "Ligue 1",
  "Major League Soccer",
];

const isPopularLeague = (name: string) =>
  POPULAR_LEAGUES.some(popular => name.toLowerCase().includes(popular.toLowerCase()));

const getInitials = (name: string): string =>
  name
    .split(" ")
    .filter(Boolean)
    .map(part => part[0]?.toUpperCase() ?? "")
    .join("")
    .slice(0, 2) || "?";

const getFirstString = (record: Record<string, unknown>, keys: string[]): string => {
  for (const key of keys) {
    const value = record[key];
    if (typeof value === "string" && value.trim()) return value.trim();
    if (typeof value === "number" && Number.isFinite(value)) return String(value);
  }
  return "";
};

// Try many common keys and nested shapes to find a logo URL
const getLogoFromObject = (obj: Record<string, unknown>): string | undefined => {
  const keys = [
    "league_logo",
    "league_logo_url",
    "league_badge",
    "badge",
    "logo",
    "image",
    "strLogo",
    "strBadge",
    "strBadgeWide",
    "logo_path",
    "logo_url",
    "image_url",
    "thumb",
    "badge_url",
    "strLeagueLogo",
    "strLogoWide",
    "strThumb",
  ];
  for (const k of keys) {
    const v = obj[k];
    if (typeof v === "string" && v.trim()) return v.trim();
    if (v && typeof v === "object") {
      const nested = (v as Record<string, unknown>).url || (v as Record<string, unknown>).src || (v as Record<string, unknown>).image || (v as Record<string, unknown>).path;
      if (typeof nested === "string" && nested.trim()) return nested.trim();
    }
  }

  // try media arrays
  const mediaCandidates = ["media", "images", "logos", "thumbnails"];
  for (const mk of mediaCandidates) {
    const mv = obj[mk];
    if (Array.isArray(mv) && mv.length) {
      for (const item of mv) {
        if (typeof item === "string" && item.trim()) return item.trim();
        if (item && typeof item === "object") {
          const nested = (item as Record<string, unknown>).url || (item as Record<string, unknown>).src || (item as Record<string, unknown>).image;
          if (typeof nested === "string" && nested.trim()) return nested.trim();
        }
      }
    }
  }

  return undefined;
};

const extractLeagueInfo = (entry: unknown): LeagueLite | null => {
  if (typeof entry === "string") {
    const name = entry.trim();
    if (!name) return null;
    return {
      id: name.toLowerCase(),
      league_name: name,
    };
  }
  if (entry && typeof entry === "object") {
    const obj = entry as Record<string, unknown>;
    const name = getFirstString(obj, ["league_name", "name", "league"]);
    if (!name) return null;
    const country = getFirstString(obj, ["country_name", "country", "nation"]);
    const idRaw = getFirstString(obj, ["league_id", "league_key", "id", "key", "idLeague"]);
    const logo = getLogoFromObject(obj) ?? getFirstString(obj, [
      "league_logo",
      "league_logo_url",
      "league_badge",
      "badge",
      "logo",
      "image",
      "strLogo",
      "strBadge",
      "strBadgeWide",
    ]);
    return {
      id: (idRaw || name).toLowerCase(),
      league_name: name,
      country_name: country || undefined,
      logo: logo || undefined,
    };
  }
  return null;
};

const mapLeagues = (raw: unknown): LeagueLite[] => {
  if (!Array.isArray(raw)) return [];
  const seen = new Set<string>();
  const normalized: LeagueLite[] = [];
  for (const entry of raw) {
    const info = extractLeagueInfo(entry);
    if (!info) continue;
    const idKey = typeof info.id === "string"
      ? info.id.toLowerCase()
      : info.id !== undefined && info.id !== null
        ? String(info.id).toLowerCase()
        : "";
    const nameKey = info.league_name.toLowerCase();
    const countryKey = info.country_name ? info.country_name.toLowerCase() : "";
    const uniqueKey = [idKey, nameKey, countryKey].join("|");
    if (seen.has(uniqueKey)) continue;
    seen.add(uniqueKey);
    normalized.push(info);
  }
  return normalized;
};

export default function LeaguesPage() {
  const { user, supabase, bumpPreferences } = useAuth();
  const [allLeagues, setAllLeagues] = useState<LeagueLite[]>([]);
  const [initialLeagueParam, setInitialLeagueParam] = useState<string | null>(null);
  const [search, setSearch] = useState("");
  const [selectedLeague, setSelectedLeague] = useState<string>("");
  const [news, setNews] = useState<Array<{ id?: string; title?: string; url?: string; summary?: string; imageUrl?: string; source?: string; publishedAt?: string }>>([]);
  const [newsLoading, setNewsLoading] = useState(false);
  const [newsError, setNewsError] = useState<string | null>(null);
  const [remainingVisibleCount, setRemainingVisibleCount] = useState<number>(INITIAL_REMAINING_COUNT);
  const [favLeagues, setFavLeagues] = useState<string[]>([]);
  const [pendingFavorites, setPendingFavorites] = useState<Set<string>>(new Set());

  const updateFavoritePending = useCallback((leagueName: string, pending: boolean) => {
    setPendingFavorites(prev => {
      const next = new Set(prev);
      if (pending) next.add(leagueName);
      else next.delete(leagueName);
      return next;
    });
  }, []);

  const skeletonCount = useMemo(() => (news.length ? Math.min(news.length, 6) : 4), [news.length]);

  const metadataIndex = useMetadataIndex();

  useEffect(() => {
    setRemainingVisibleCount(INITIAL_REMAINING_COUNT);
  }, [search, allLeagues]);

  useEffect(() => {
    let active = true;
    if (!user) {
      setFavLeagues([]);
      setPendingFavorites(new Set());
      return () => {
        active = false;
      };
    }
    (async () => {
      try {
        const { data } = await supabase
          .from('user_preferences')
          .select('favorite_leagues')
          .eq('user_id', user.id)
          .single();
        if (!active) return;
        const leagues = Array.isArray(data?.favorite_leagues)
          ? (data.favorite_leagues as string[])
          : [];
        setFavLeagues(leagues);
      } catch {
        if (!active) return;
        setFavLeagues([]);
      } finally {
        if (active) setPendingFavorites(new Set());
      }
    })();
    return () => {
      active = false;
    };
  }, [user, supabase]);

  const findMetadataForLeague = useCallback(
    (league: LeagueLite): ResolvedMetadata | undefined => {
      if (!league) return undefined;
      const nameKey = normalizeValue(league.league_name);
      if (!nameKey) return undefined;
      const countryKey = normalizeValue(league.country_name);

      const keysToTry: string[] = [];
      if (countryKey) {
        keysToTry.push(`${countryKey}|${nameKey}`);
        if (countryKey.includes("/")) {
          countryKey.split("/").forEach(part => {
            const variant = normalizeValue(part);
            if (variant) keysToTry.push(`${variant}|${nameKey}`);
          });
        }
      } else {
        keysToTry.push(`|${nameKey}`);
      }

      let entry: AggregatedMetadata | undefined;
      for (const key of keysToTry) {
        entry = metadataIndex.aliasIndex.get(key);
        if (entry) break;
      }
      if (!entry) return undefined;

      const categories = Array.from(entry.categories)
        .filter(Boolean)
        .sort((a, b) => {
          const order = getCategoryPriority(a) - getCategoryPriority(b);
          if (order !== 0) return order;
          return a.localeCompare(b);
        });

      return {
        primary: entry.primary,
        categories,
        fameRank: entry.fameRank,
      };
    },
    [metadataIndex]
  );

  const createDisplayLeague = useCallback(
    (league: LeagueLite): DisplayLeague => {
      const metadata = findMetadataForLeague(league);
      const displayName = league.league_name;
      const displayCountry = league.country_name || metadata?.primary.country;
      const displayLabel = displayCountry ? `${displayCountry} • ${displayName}` : displayName;
      return {
        ...league,
        rawName: league.league_name,
        displayName,
        displayCountry: displayCountry || undefined,
        displayLabel,
        metadata,
      };
    },
    [findMetadataForLeague]
  );

  const qSan = useMemo(() => sanitizeInput(search), [search]);

  const filteredLeagues = useMemo(() => {
    const query = qSan.toLowerCase();
    if (!query) return allLeagues;
    return allLeagues.filter(league => {
      const name = league.league_name.toLowerCase();
      const country = league.country_name?.toLowerCase() ?? "";
      return name.includes(query) || country.includes(query);
    });
  }, [allLeagues, qSan]);

  const visibleLeagues = useMemo(() => {
    const ordered = [...filteredLeagues];
    ordered.sort((a, b) => {
      const aPop = isPopularLeague(a.league_name) ? 0 : 1;
      const bPop = isPopularLeague(b.league_name) ? 0 : 1;
      if (aPop !== bPop) return aPop - bPop;
      return a.league_name.localeCompare(b.league_name);
    });
    return ordered;
  }, [filteredLeagues]);

  const displayLeagues = useMemo(() => visibleLeagues.map(createDisplayLeague), [visibleLeagues, createDisplayLeague]);

  const { featuredSections, remainingLeagues } = useMemo(() => {
    const categoryMap = new Map<string, DisplayLeague[]>();
    const uncategorized: DisplayLeague[] = [];

    displayLeagues.forEach(league => {
      const categories = league.metadata?.categories ?? [];
      if (categories.length === 0) {
        uncategorized.push(league);
        return;
      }
      categories.forEach(category => {
        const bucket = categoryMap.get(category) ?? [];
        bucket.push(league);
        categoryMap.set(category, bucket);
      });
    });

    const sections: FeaturedSection[] = [];

    CATEGORY_METADATA_LIST.forEach(meta => {
      const leagues = categoryMap.get(meta.id);
      if (leagues && leagues.length) {
        sections.push({
          id: meta.id,
          title: meta.title ?? formatCategoryTitle(meta.id),
          description: meta.description,
          leagues: sortLeaguesWithinCategory(leagues),
        });
        categoryMap.delete(meta.id);
      }
    });

    Array.from(categoryMap.entries())
      .sort((a, b) => {
        const priorityDiff = getCategoryPriority(a[0]) - getCategoryPriority(b[0]);
        if (priorityDiff !== 0) return priorityDiff;
        return getCategoryTitle(a[0]).localeCompare(getCategoryTitle(b[0]));
      })
      .forEach(([id, leagues]) => {
        const info = CATEGORY_LOOKUP.get(id);
        sections.push({
          id,
          title: info?.title ?? formatCategoryTitle(id),
          description: info?.description,
          leagues: sortLeaguesWithinCategory(leagues),
        });
      });

    return {
      featuredSections: sections,
      remainingLeagues: uncategorized,
    };
  }, [displayLeagues]);

  useEffect(() => {
    setRemainingVisibleCount(prev => {
      if (!remainingLeagues.length) return INITIAL_REMAINING_COUNT;
      if (prev > remainingLeagues.length) {
        return Math.max(INITIAL_REMAINING_COUNT, remainingLeagues.length);
      }
      return prev;
    });
  }, [remainingLeagues.length]);

  const visibleRemainingLeagues = useMemo(
    () => remainingLeagues.slice(0, remainingVisibleCount),
    [remainingLeagues, remainingVisibleCount]
  );

  const canShowMore = remainingLeagues.length > visibleRemainingLeagues.length;
  const canShowLess = remainingVisibleCount > INITIAL_REMAINING_COUNT;

  const totalVisibleCount = useMemo(
    () => featuredSections.reduce((sum, section) => sum + section.leagues.length, 0) + remainingLeagues.length,
    [featuredSections, remainingLeagues]
  );

  const selectedDisplayLeague = useMemo(() => {
    const raw = allLeagues.find(l => l.league_name === selectedLeague);
    return raw ? createDisplayLeague(raw) : undefined;
  }, [allLeagues, selectedLeague, createDisplayLeague]);

  const selectedDisplayName = selectedDisplayLeague?.displayName ?? selectedLeague;
  const selectedDisplayLabel = selectedDisplayLeague?.displayLabel ?? selectedDisplayName;

  useEffect(() => {
    let active = true;

    const loadLeagues = async () => {
      try {
        const env = await postCollect("leagues.list", {});
        // env.data can be many shapes: array, { leagues: [...] }, { result: [...] }, or provider raw
        const rawPayload = env?.data as unknown;
        let arr: unknown[] = [];
        if (Array.isArray(rawPayload)) arr = rawPayload as unknown[];
        else if (rawPayload && typeof rawPayload === 'object') {
          const obj = rawPayload as Record<string, unknown>;
          if (Array.isArray(obj.leagues)) arr = obj.leagues as unknown[];
          else if (Array.isArray(obj.result)) arr = obj.result as unknown[];
          else if (Array.isArray(obj.results)) arr = obj.results as unknown[];
          else if (Array.isArray(obj.data)) arr = obj.data as unknown[];
        }
        const data = mapLeagues(arr);
        if (active && data.length) {
          setAllLeagues(data);
          return;
        }
      } catch (error) {
        console.debug("[leagues] collect fallback", error);
      }

      try {
        const response = await fetch("/api/leagues");
        if (!response.ok) throw new Error("Failed to load leagues");
        const json = (await response.json()) as { leagues?: unknown };
        if (!active) return;
        setAllLeagues(mapLeagues(json.leagues ?? []));
      } catch (error) {
        console.debug("[leagues] api fallback", error);
        if (active) setAllLeagues([]);
      }
    };

    loadLeagues();
    return () => {
      active = false;
    };
  }, []);

  // Read initial ?league=... param on first render so we can preselect a league when the
  // page is opened via a link. We store it separately and reconcile once `allLeagues` loads.
  useEffect(() => {
    try {
      if (typeof window === 'undefined') return;
      const params = new URLSearchParams(window.location.search);
      const l = params.get('league');
      if (l) setInitialLeagueParam(decodeURIComponent(l));
    } catch {
      // ignore
    }
  }, []);

  // Ensure a league item exists and log interaction
  const ensureLeagueItemAndSend = useCallback(async (
    leagueName: string,
    evt: "view" | "click" | "like" | "save" | "share" | "dismiss"
  ) => {
    if (!user || !leagueName) return;
    try {
      const league = allLeagues.find(l => l.league_name === leagueName);
      const { data: item_id } = await supabase.rpc("ensure_league_item", {
        p_league_name: leagueName,
        p_logo: league?.logo ?? null,
        p_popularity: 0,
      });
      if (!item_id) return;
      await supabase.from("user_interactions").insert({ user_id: user.id, item_id, event: evt });
    } catch {}
  }, [user, supabase, allLeagues]);

  // When the leagues list arrives, try to resolve an initial param into a canonical league name.
  useEffect(() => {
    if (!initialLeagueParam) return;
    if (!allLeagues || allLeagues.length === 0) return;
    if (selectedLeague) return; // already selected by user

    const param = initialLeagueParam.trim();
    if (!param) return;

    const paramL = param.toLowerCase();
    // Try exact match by league_name or id, then substring match
    let found = allLeagues.find(l => l.league_name.toLowerCase() === paramL || l.id.toLowerCase() === paramL);
    if (!found) {
      found = allLeagues.find(l => l.league_name.toLowerCase().includes(paramL) || l.id.toLowerCase().includes(paramL));
    }

    if (found) {
      setSelectedLeague(found.league_name);
      try { ensureLeagueItemAndSend(found.league_name, 'view'); } catch {}
      try { if (typeof window !== 'undefined') window.history.replaceState(null, '', `?league=${encodeURIComponent(found.league_name)}`); } catch {}
    } else {
      // No canonical match — still set the param value so panels will attempt to load by name
      setSelectedLeague(param);
      try { if (typeof window !== 'undefined') window.history.replaceState(null, '', `?league=${encodeURIComponent(param)}`); } catch {}
    }
  }, [allLeagues, ensureLeagueItemAndSend, initialLeagueParam, selectedLeague]);

  const handleLeagueSelect = useCallback(
    (league: DisplayLeague) => {
      if (!league) return;
      setSelectedLeague(league.rawName);
      void ensureLeagueItemAndSend(league.rawName, "view");
      try {
        if (typeof window !== "undefined") {
          window.history.replaceState(null, "", `?league=${encodeURIComponent(league.rawName)}`);
        }
      } catch {
        // ignore history replace failures
      }
    },
    [ensureLeagueItemAndSend]
  );

  const removeFavoriteLeague = useCallback(async (league: DisplayLeague) => {
    const name = league.rawName;
    const displayLabel = league.displayLabel || league.displayName;
    if (!user || !name) return;
    if (pendingFavorites.has(name)) return;
    updateFavoritePending(name, true);
    setFavLeagues(prev => prev.filter(item => item !== name));
    try {
      const { data: prefs } = await supabase
        .from('user_preferences')
        .select('favorite_teams, favorite_leagues, favorite_team_logos, favorite_league_logos')
        .eq('user_id', user.id)
        .single();
      const existingTeams = (prefs?.favorite_teams ?? []) as string[];
      const existingLeagues = (prefs?.favorite_leagues ?? []) as string[];
      const existingTeamLogos = (prefs?.favorite_team_logos ?? {}) as Record<string, string>;
      const existingLeagueLogos = (prefs?.favorite_league_logos ?? {}) as Record<string, string>;
      const nextLeagues = existingLeagues.filter(item => item !== name);
      const nextLeagueLogos = { ...existingLeagueLogos } as Record<string, string>;
      delete nextLeagueLogos[name];
      await supabase.from('user_preferences').upsert({
        user_id: user.id,
        favorite_teams: existingTeams,
        favorite_leagues: nextLeagues,
        favorite_team_logos: existingTeamLogos,
        favorite_league_logos: nextLeagueLogos,
      });
      try {
        const { data: itemId } = await supabase.rpc('ensure_league_item', {
          p_league_name: name,
          p_logo: league.logo ?? null,
          p_popularity: 0,
        });
        if (itemId) {
          await supabase
            .from('user_interactions')
            .delete()
            .match({ user_id: user.id, item_id: itemId, event: 'save' });
          try {
            await supabase
              .from('user_interactions')
              .insert({ user_id: user.id, item_id: itemId, event: 'dismiss' });
          } catch {
            // ignore
          }
        }
      } catch {
        // ignore failures when cleaning up interactions
      }
      try { bumpPreferences(); } catch {}
      toast.success(`${displayLabel} removed from favorites`);
    } catch {
      setFavLeagues(prev => (prev.includes(name) ? prev : [...prev, name]));
      toast.error(`Couldn't remove ${displayLabel}`);
    } finally {
      updateFavoritePending(name, false);
    }
  }, [user, supabase, bumpPreferences, pendingFavorites, updateFavoritePending]);

  const addFavoriteLeague = useCallback(async (league: DisplayLeague) => {
    const name = league.rawName;
    const displayLabel = league.displayLabel || league.displayName;
    if (!name) return;
    if (!user) {
      toast.info('Sign in to save leagues');
      return;
    }
    if (pendingFavorites.has(name)) return;
    if (favLeagues.includes(name)) {
      toast.info(`${displayLabel} is already saved`);
      return;
    }

    updateFavoritePending(name, true);
    setFavLeagues(prev => [...prev, name]);
    try {
      await ensureLeagueItemAndSend(name, 'save');
      const { data: prefs } = await supabase
        .from('user_preferences')
        .select('favorite_teams, favorite_leagues, favorite_team_logos, favorite_league_logos')
        .eq('user_id', user.id)
        .single();
      const existingTeams = (prefs?.favorite_teams ?? []) as string[];
      const existingLeagues = (prefs?.favorite_leagues ?? []) as string[];
      const existingTeamLogos = (prefs?.favorite_team_logos ?? {}) as Record<string, string>;
      const existingLeagueLogos = (prefs?.favorite_league_logos ?? {}) as Record<string, string>;
      const nextLeagues = Array.from(new Set([...existingLeagues, name]));
      const nextLeagueLogos = { ...existingLeagueLogos } as Record<string, string>;
      if (league.logo) nextLeagueLogos[name] = league.logo;
      await supabase.from('user_preferences').upsert({
        user_id: user.id,
        favorite_teams: existingTeams,
        favorite_leagues: nextLeagues,
        favorite_team_logos: existingTeamLogos,
        favorite_league_logos: nextLeagueLogos,
      });
      setFavLeagues(nextLeagues);
      try { bumpPreferences(); } catch {}
      try {
        await supabase.rpc('upsert_cached_league', {
          p_provider_id: null,
          p_name: name,
          p_logo: league.logo ?? '',
          p_metadata: {},
        });
      } catch {
        // ignore cached league updates
      }
      toast.success(`${displayLabel} added to favorites`, {
        action: {
          label: 'Undo',
          onClick: () => {
            void removeFavoriteLeague(league);
          },
        },
      });
    } catch {
      setFavLeagues(prev => prev.filter(item => item !== name));
      toast.error(`Couldn't save ${displayLabel}`);
    } finally {
      updateFavoritePending(name, false);
    }
  }, [user, supabase, favLeagues, pendingFavorites, ensureLeagueItemAndSend, bumpPreferences, updateFavoritePending, removeFavoriteLeague]);

  const toggleFavoriteLeague = useCallback((league: DisplayLeague) => {
    const name = league.rawName;
    if (!name) return;
    if (favLeagues.includes(name)) {
      void removeFavoriteLeague(league);
    } else {
      void addFavoriteLeague(league);
    }
  }, [favLeagues, addFavoriteLeague, removeFavoriteLeague]);

  // Save league to user preferences (favorite_leagues) and log interaction
  const handleSaveLeague = useCallback(async () => {
    if (!user || !selectedLeague) return;
    try {
      // ensure league item & send save interaction
      await ensureLeagueItemAndSend(selectedLeague, 'save');

      // fetch existing preferences
      const { data: prefs } = await supabase.from('user_preferences').select('favorite_teams, favorite_leagues').eq('user_id', user.id).single();
      const existingLeagues: string[] = (prefs?.favorite_leagues ?? []) as string[];
      const existingTeams: string[] = (prefs?.favorite_teams ?? []) as string[];
      if (existingLeagues.includes(selectedLeague)) {
        toast.success(`${selectedDisplayLabel} is already in your favorites`);
        // still update local state to reflect db
        setFavLeagues(existingLeagues);
        return;
      }
      const newLeagues = [...existingLeagues, selectedLeague];
      // upsert preferences
      await supabase.from('user_preferences').upsert({ user_id: user.id, favorite_teams: existingTeams, favorite_leagues: newLeagues });
      // update local state so UI updates immediately
      setFavLeagues(newLeagues);
      // notify other components (Profile) to refresh preferences
      try { bumpPreferences(); } catch {}
      toast.success(`${selectedDisplayLabel} saved to your favorites`);
    } catch (err) {
      console.error('save league', err);
      toast.error('Failed to save league');
    }
  }, [user, selectedLeague, selectedDisplayLabel, supabase, ensureLeagueItemAndSend, bumpPreferences, setFavLeagues]);

  const handleLeagueShare = useCallback(async () => {
    if (!selectedLeague) return;
    const displayName = selectedDisplayLabel || selectedLeague;
    const url = typeof window !== 'undefined'
      ? `${window.location.origin}/leagues?league=${encodeURIComponent(selectedLeague)}`
      : `/leagues?league=${encodeURIComponent(selectedLeague)}`;
    const title = `${displayName}`;
    if (!user) return;
    const { data: prefs } = await supabase
      .from('user_preferences')
      .select('favorite_teams, favorite_leagues, favorite_team_logos, favorite_league_logos')
      .eq('user_id', user.id)
      .single();
    try {
        const nav: NavigatorWithShare | undefined = typeof navigator !== 'undefined' ? (navigator as NavigatorWithShare) : undefined;
        const existingTeamLogos = (prefs?.favorite_team_logos ?? {}) as Record<string, string>;
        const existingLeagueLogos = (prefs?.favorite_league_logos ?? {}) as Record<string, string>;
        const existingTeams = (prefs?.favorite_teams ?? []) as string[];
        const existingLeagues = (prefs?.favorite_leagues ?? []) as string[];
        const text = `Check out ${displayName} on Sports Analysis`;
        // Determine a logo for the selected league, prefer the display object
        const logo = selectedDisplayLeague?.logo || undefined;
        const newLeagueLogos = { ...existingLeagueLogos } as Record<string, string>;
        if (logo) newLeagueLogos[selectedLeague] = logo;
        const newLeagues = existingLeagues.includes(selectedLeague) ? existingLeagues : [...existingLeagues, selectedLeague];
        if (nav?.share) {
          try {
            await nav.share({ title, text, url });
            // upsert preferences with logo maps so share action also captures logo
            await supabase.from('user_preferences').upsert({
              user_id: user.id,
              favorite_teams: existingTeams,
              favorite_leagues: newLeagues,
              favorite_team_logos: existingTeamLogos,
              favorite_league_logos: newLeagueLogos,
            });
            // best-effort: update cached_leagues for cross-user reuse
            try {
              const { error: rpcErr } = await supabase.rpc('upsert_cached_league', { p_provider_id: null, p_name: selectedLeague, p_logo: logo ?? '', p_metadata: {} });
              if (rpcErr) console.debug('upsert_cached_league error', selectedLeague, rpcErr);
            } catch (e) { console.debug('upsert_cached_league threw', selectedLeague, e); }
            await ensureLeagueItemAndSend(selectedLeague, 'share');
            return;
          } catch (err) {
            if (err instanceof DOMException && err.name === 'AbortError') return;
          }
        }
      if (typeof navigator !== 'undefined' && navigator.clipboard?.writeText) {
        await navigator.clipboard.writeText(url);
        toast.success('Link copied to clipboard');
        await ensureLeagueItemAndSend(selectedLeague, 'share');
      }
    } catch {
      // Ignore share failures
    }
  }, [selectedLeague, selectedDisplayLabel, ensureLeagueItemAndSend]);

  const fetchLeagueNews = useCallback(async (leagueName: string) => {
    if (!leagueName) return;
    setNewsLoading(true);
    setNewsError(null);
    try {
      const resp = await getLeagueNews(leagueName, 20);
      const articlesRaw = resp?.data?.articles || resp?.data?.result || resp?.data || [];
      const normalized = (Array.isArray(articlesRaw) ? articlesRaw : []).map((item, index) => {
        if (!item || typeof item !== "object") {
          return { id: `news-${index}` };
        }
        const record = item as Record<string, unknown>;
        const pick = (keys: string[]): string | undefined => {
          const value = getFirstString(record, keys);
          return value ? value : undefined;
        };
        let imageUrl = pick(["image", "imageUrl", "urlToImage", "thumbnail", "image_url"]);
        if (!imageUrl) {
          const mediaValue = record["media"];
          if (Array.isArray(mediaValue)) {
            for (const mediaItem of mediaValue) {
              if (typeof mediaItem === "string" && mediaItem.trim()) {
                imageUrl = mediaItem.trim();
                break;
              }
              if (mediaItem && typeof mediaItem === "object") {
                const mediaRecord = mediaItem as Record<string, unknown>;
                const nested = getFirstString(mediaRecord, ["url", "src", "image"]);
                if (nested) {
                  imageUrl = nested;
                  break;
                }
              }
            }
          }
        }
        return {
          id: pick(["id", "articleId", "url"]) ?? `news-${index}`,
          title: pick(["title", "headline", "name"]),
          url: pick(["url", "link", "article_url"]),
          summary: pick(["summary", "description", "excerpt"]),
          imageUrl,
          source: pick(["source", "publisher"]),
          publishedAt: pick(["publishedAt", "pubDate", "published"]),
        };
      });
      setNews(normalized);
    } catch (err) {
      setNewsError(err instanceof Error ? err.message : String(err));
    } finally {
      setNewsLoading(false);
    }
  }, []);
  useEffect(() => {
    if (!selectedLeague) {
      setNews([]);
      setNewsError(null);
      return;
    }
    fetchLeagueNews(selectedLeague);
  }, [selectedLeague, fetchLeagueNews]);

  return (
    <div className="container py-8 space-y-12">
      {/* Header */}
      <motion.div
        initial={{ opacity: 0, y: 20 }}
        animate={{ opacity: 1, y: 0 }}
        className="space-y-4 text-center"
      >
        <h1 className="text-4xl font-bold">Football Leagues</h1>
        <p className="text-muted-foreground text-lg max-w-2xl mx-auto">
          Explore fixtures, results, and live analysis from the world&apos;s top football leagues.
          Get detailed insights and win probabilities for every match.
        </p>
      </motion.div>

      {/* All Leagues + Search */}
      <section className="space-y-6">
        <div className="space-y-2">
          <h2 className="text-2xl font-bold">Browse Leagues & Competitions</h2>
          <p className="text-muted-foreground">Use search or explore curated collections of the world&apos;s most followed leagues.</p>
        </div>
        <div className="flex items-center gap-3">
          <div className="relative w-full max-w-md">
            <Search className="h-4 w-4 absolute left-3 top-1/2 -translate-y-1/2 text-muted-foreground" />
            <Input className="pl-9" placeholder="Search by league or country" value={search} onChange={(e)=> setSearch(e.target.value)} />
          </div>
        </div>
        {totalVisibleCount === 0 ? (
          <div className="text-sm text-muted-foreground">No leagues match your search.</div>
        ) : (
          <div className="space-y-8">
            {featuredSections.length > 0 && (
              <div className="space-y-8">
                {featuredSections.map(section => (
                  <FeaturedCategorySection
                    key={section.id}
                    section={section}
                    onSelect={handleLeagueSelect}
                    selectedLeague={selectedLeague}
                    favLeagues={favLeagues}
                    pendingFavorites={pendingFavorites}
                    onToggleFavorite={toggleFavoriteLeague}
                  />
                ))}
              </div>
            )}
            {remainingLeagues.length > 0 && (
              <div className="space-y-4">
                <h3 className="text-xl font-semibold">All Other Leagues</h3>
                <div className="grid gap-4 sm:grid-cols-2 lg:grid-cols-3 xl:grid-cols-4">
                  {visibleRemainingLeagues.map(league => (
                    <LeagueCardItem
                      key={`${league.id}-${league.displayCountry ?? "global"}-${league.rawName}`}
                      league={league}
                      isSelected={selectedLeague === league.rawName}
                      onSelect={handleLeagueSelect}
                      onToggleFavorite={toggleFavoriteLeague}
                      isFavorited={favLeagues.includes(league.rawName)}
                      favoriteBusy={pendingFavorites.has(league.rawName)}
                    />
                  ))}
                </div>
                {(canShowMore || canShowLess) && (
                  <div className="flex flex-wrap items-center gap-2">
                    {canShowMore && (
                      <Button
                        variant="outline"
                        size="sm"
                        onClick={() => setRemainingVisibleCount(prev => Math.min(prev + INCREMENT_REMAINING_COUNT, remainingLeagues.length))}
                      >
                        Show more
                      </Button>
                    )}
                    {canShowLess && (
                      <Button
                        variant="ghost"
                        size="sm"
                        onClick={() => setRemainingVisibleCount(INITIAL_REMAINING_COUNT)}
                      >
                        Show less
                      </Button>
                    )}
                  </div>
                )}
              </div>
            )}
          </div>
        )}



        {selectedLeague && (
          <div className="space-y-6">
            <div>
              <Card className="relative overflow-hidden border-border/60 bg-gradient-to-br from-background via-background/80 to-primary/5 shadow-md">
                <div
                  aria-hidden
                  className="pointer-events-none absolute inset-y-6 -right-16 h-44 w-44 rounded-full bg-primary/10 blur-3xl"
                />
                <CardHeader className="relative space-y-2 pb-6">
                  <CardTitle className="text-2xl font-bold tracking-tight">
                    Latest News for {selectedDisplayLabel}
                  </CardTitle>
                  <CardDescription className="text-sm text-muted-foreground">
                    Breaking stories, match reactions, and transfer chatter curated for {selectedDisplayLabel}.
                  </CardDescription>
                </CardHeader>
                <CardContent>
                  {newsLoading ? (
                    <div className="grid gap-4 md:grid-cols-2">
                      {Array.from({ length: skeletonCount }).map((_, index) => (
                        <div
                          key={`league-news-skeleton-${index}`}
                          className="relative overflow-hidden rounded-xl border border-border/50 bg-card/60 p-4 shadow-sm"
                        >
                          <div className="flex animate-pulse flex-col gap-4 sm:flex-row">
                            <div className="h-24 w-full rounded-lg bg-muted sm:h-24 sm:w-32" />
                            <div className="flex-1 space-y-3">
                              <div className="h-4 w-3/4 rounded bg-muted/80" />
                              <div className="h-3 w-full rounded bg-muted/60" />
                              <div className="h-3 w-4/5 rounded bg-muted/60" />
                              <div className="flex gap-2 pt-2">
                                <div className="h-3 w-16 rounded-full bg-muted/50" />
                                <div className="h-3 w-24 rounded-full bg-muted/50" />
                              </div>
                            </div>
                          </div>
                        </div>
                      ))}
                    </div>
                  ) : newsError ? (
                    <div className="text-sm text-destructive">{newsError}</div>
                  ) : news.length === 0 ? (
                    <div className="text-sm text-muted-foreground">No recent headlines available right now.</div>
                  ) : (
                    <div className="grid gap-4 md:grid-cols-2">
                      {news.map((article) => {
                        const displayTitle = article.title || "Untitled headline";
                        const relativeTime = formatRelativeTime(article.publishedAt);

                        return (
                          <a
                            key={article.id}
                            href={article.url}
                            target="_blank"
                            rel="noopener noreferrer"
                            className="group relative block overflow-hidden rounded-xl border border-border/60 bg-background/80 p-4 shadow-sm transition-all duration-300 hover:-translate-y-0.5 hover:border-primary/60 hover:bg-background hover:shadow-lg focus-visible:outline-none focus-visible:ring-2 focus-visible:ring-primary focus-visible:ring-offset-2"
                          >
                            <span
                              aria-hidden
                              className="pointer-events-none absolute inset-0 -z-10 bg-gradient-to-br from-primary/0 via-primary/5 to-primary/10 opacity-0 transition-opacity duration-300 group-hover:opacity-100"
                            />
                            <div className="flex flex-col gap-4 sm:flex-row">
                              {article.imageUrl ? (
                                <Image
                                  src={article.imageUrl}
                                  alt={displayTitle}
                                  width={128}
                                  height={96}
                                  className="h-24 w-full flex-shrink-0 rounded-lg object-cover shadow-sm sm:h-24 sm:w-32"
                                  onError={(event) => {
                                    (event.currentTarget as HTMLImageElement).style.display = "none";
                                  }}
                                />
                              ) : null}
                              <div className="min-w-0 flex-1">
                                <div className="text-xs font-semibold uppercase tracking-wide text-primary/70">
                                  Latest headline
                                </div>
                                <div className="mt-1 text-base font-semibold leading-tight text-foreground transition-colors group-hover:text-primary">
                                  {displayTitle}
                                </div>
                                {article.summary ? (
                                  <p className="mt-2 text-sm text-muted-foreground line-clamp-3">{article.summary}</p>
                                ) : null}
                                <div className="mt-3 flex flex-wrap items-center gap-2 text-xs text-muted-foreground">
                                  {article.source ? (
                                    <span className="rounded-full bg-primary/10 px-2.5 py-1 font-medium text-primary/80">
                                      {article.source}
                                    </span>
                                  ) : null}
                                  {article.source && article.publishedAt ? (
                                    <span aria-hidden className="h-1 w-1 rounded-full bg-border" />
                                  ) : null}
                                  {article.publishedAt ? (
                                    <time
                                      dateTime={article.publishedAt}
                                      className="truncate"
                                      title={new Date(article.publishedAt).toLocaleString()}
                                    >
                                      {relativeTime ?? new Date(article.publishedAt).toLocaleDateString()}
                                    </time>
                                  ) : null}
                                </div>
                              </div>
                            </div>
                            <span className="mt-4 inline-flex items-center gap-2 text-xs font-semibold text-primary/80 opacity-0 transition-opacity duration-300 group-hover:opacity-100">
                              Read full story
                              <svg
                                aria-hidden
                                className="h-3.5 w-3.5 translate-x-0 transition-transform duration-300 group-hover:translate-x-1"
                                viewBox="0 0 16 16"
                                fill="none"
                                xmlns="http://www.w3.org/2000/svg"
                              >
                                <path
                                  d="M4 12L12 4M12 4H6M12 4V10"
                                  stroke="currentColor"
                                  strokeWidth="1.5"
                                  strokeLinecap="round"
                                  strokeLinejoin="round"
                                />
                              </svg>
                            </span>
                          </a>
                        );
                      })}
                    </div>
                  )}
                </CardContent>
              </Card>
            </div>
          </div>
        )}

      </section>
    </div>
  );
}<|MERGE_RESOLUTION|>--- conflicted
+++ resolved
@@ -240,7 +240,6 @@
   variant?: "grid" | "carousel";
 };
 
-<<<<<<< HEAD
 function LeagueCardItem({ league, isSelected, onSelect, variant = "grid" }: LeagueCardItemProps) {
   const router = useRouter();
   const handleSelect = () => {
@@ -256,29 +255,6 @@
       router.push(url);
     } catch {
       // ignore navigation errors
-=======
-function LeagueCardItem({
-  league,
-  isSelected,
-  isFavorited = false,
-  favoriteBusy = false,
-  onSelect,
-  onToggleFavorite,
-  variant = "grid",
-}: LeagueCardItemProps) {
-  const handleSelect = () => onSelect(league);
-  const favoriteDisabled = Boolean(favoriteBusy);
-  const handleFavoriteClick = (evt: MouseEvent<HTMLButtonElement>) => {
-    evt.preventDefault();
-    evt.stopPropagation();
-    if (!favoriteDisabled) onToggleFavorite?.(league);
-  };
-  const handleFavoriteKeyDown = (evt: KeyboardEvent<HTMLButtonElement>) => {
-    if (evt.key === " " || evt.key === "Enter") {
-      evt.preventDefault();
-      evt.stopPropagation();
-      if (!favoriteDisabled) onToggleFavorite?.(league);
->>>>>>> d115d333
     }
   };
   const baseClasses = [
