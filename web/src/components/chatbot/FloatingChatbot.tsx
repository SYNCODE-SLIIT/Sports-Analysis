"use client";

import { useState } from "react";
import { motion, AnimatePresence } from "framer-motion";
import { X, LogIn } from "lucide-react";
import Image from "next/image";
import { ChatbotPanel } from "./ChatbotPanel";
import { usePathname } from "next/navigation";
import { Button } from "@/components/ui/button";
import { useAuth } from "@/components/AuthProvider";
import { usePlanContext } from "@/components/PlanProvider";
import { useRouter } from "next/navigation";

export function FloatingChatbot() {
  const [isOpen, setIsOpen] = useState(false);
  const pathname = usePathname();
  const { user } = useAuth();
  const { plan } = usePlanContext();
<<<<<<< HEAD
  const isAdminRoute = pathname?.startsWith("/admin");
=======
  const router = useRouter();
>>>>>>> e7702258

  // Don't show on login/signup pages
  if (pathname?.startsWith("/auth/") || isAdminRoute) {
    return null;
  }

  const handleUpgradeRedirect = () => {
    setIsOpen(false);
    router.push("/pro");
  };

  return (
    <>
      {/* Floating Button */}
      <motion.button
        onClick={() => setIsOpen(true)}
        className="fixed bottom-12 right-16 z-40 h-20 w-20 rounded-full shadow-2xl flex items-center justify-center bg-white dark:bg-black border-2 border-primary/20 hover:border-primary/40 transition-all duration-300 hover:scale-110"
        initial={{ scale: 0, opacity: 0 }}
        animate={{ scale: 1, opacity: 1 }}
        transition={{ duration: 0.3, delay: 0.5 }}
        whileHover={{ scale: 1.1 }}
        whileTap={{ scale: 0.95 }}
        aria-label="Open chatbot"
      >
        <motion.div
          animate={{
            scale: [1, 1.1, 1],
          }}
          transition={{
            duration: 2,
            repeat: Infinity,
            repeatType: "reverse",
          }}
        >
          <Image
            src="/logo/chatbot.svg"
            alt="Chatbot"
            width={44}
            height={44}
            className="h-11 w-11"
          />
        </motion.div>
        
        {/* Pulse animation ring */}
        <motion.div
          className="absolute inset-0 rounded-full border-2 border-primary"
          animate={{
            scale: [1, 1.3, 1],
            opacity: [0.5, 0, 0.5],
          }}
          transition={{
            duration: 2,
            repeat: Infinity,
            repeatType: "loop",
          }}
        />
      </motion.button>

      {/* Chatbot Popup */}
      <AnimatePresence>
        {isOpen && (
          <>
            {/* Backdrop */}
            <motion.div
              initial={{ opacity: 0 }}
              animate={{ opacity: 1 }}
              exit={{ opacity: 0 }}
              onClick={() => setIsOpen(false)}
              className="fixed inset-0 bg-black/20 backdrop-blur-sm z-40"
            />
            
            {/* Popup Panel */}
            <motion.div
              initial={{ x: "100%", opacity: 0 }}
              animate={{ x: 0, opacity: 1 }}
              exit={{ x: "100%", opacity: 0 }}
              transition={{ type: "spring", damping: 25, stiffness: 200 }}
              className="fixed right-6 top-8 bottom-8 z-50 w-full sm:w-[640px] md:w-[740px] bg-background border shadow-2xl rounded-2xl overflow-hidden"
            >
              <div className="h-full flex flex-col">
                {/* Header */}
                <div className="flex items-center justify-between px-4 py-3 border-b bg-gradient-to-r from-primary/5 to-transparent backdrop-blur rounded-t-2xl">
                  <div className="flex items-center gap-3">
                    <div className="h-10 w-10 rounded-full bg-primary/10 flex items-center justify-center ring-2 ring-primary/20">
                      <Image
                        src="/logo/chatbot.svg"
                        alt="Chatbot"
                        width={24}
                        height={24}
                        className="h-6 w-6"
                      />
                    </div>
                    <div>
                      <h2 className="text-base font-bold">ATHLETE AI</h2>
                      <p className="text-xs text-muted-foreground">
                        Your intelligent sports analysis assistant
                      </p>
                    </div>
                  </div>
                  <Button
                    onClick={() => setIsOpen(false)}
                    variant="ghost"
                    size="icon"
                    className="h-8 w-8 rounded-full"
                    aria-label="Close chatbot"
                  >
                    <X className="h-5 w-5" />
                  </Button>
                </div>

                {/* Chatbot Panel or Sign In Message */}
                <div className="flex-1 overflow-hidden p-3">
                  <div className="h-full">
                    {user ? (
                      plan === "pro" ? (
                        <ChatbotPanel />
                      ) : (
                        <div className="h-full flex items-center justify-center">
                          <div className="text-center space-y-4 max-w-sm px-6">
                            <div className="mx-auto h-16 w-16 rounded-full bg-primary/10 flex items-center justify-center">
                              <Image
                                src="/logo/chatbot.svg"
                                alt="Chatbot Locked"
                                width={32}
                                height={32}
                                className="h-8 w-8"
                              />
                            </div>
                            <h3 className="text-xl font-bold">Upgrade to chat with ATHLETE AI</h3>
                            <p className="text-sm text-muted-foreground">
                              Start a 7-day free trial of Sports Analysis Pro to unlock our AI assistant for game plans,
                              stats, and predictions.
                            </p>
                            <Button className="mt-2" onClick={handleUpgradeRedirect}>
                              Upgrade to Pro
                            </Button>
                          </div>
                        </div>
                      )
                    ) : (
                      <div className="h-full flex items-center justify-center">
                        <div className="text-center space-y-4 max-w-sm px-6">
                          <div className="mx-auto h-16 w-16 rounded-full bg-primary/10 flex items-center justify-center">
                            <LogIn className="h-8 w-8 text-primary" />
                          </div>
                          <h3 className="text-xl font-bold">Sign in to use ATHLETE AI</h3>
                          <p className="text-sm text-muted-foreground">
                            Get instant answers to your sports questions, powered by advanced AI and live web sources.
                          </p>
                          <Button 
                            className="mt-4" 
                            onClick={() => {
                              setIsOpen(false);
                              window.location.href = '/auth/login';
                            }}
                          >
                            <LogIn className="h-4 w-4 mr-2" />
                            Sign In
                          </Button>
                        </div>
                      </div>
                    )}
                  </div>
                </div>
              </div>
            </motion.div>
          </>
        )}
      </AnimatePresence>
    </>
  );
}<|MERGE_RESOLUTION|>--- conflicted
+++ resolved
@@ -16,11 +16,7 @@
   const pathname = usePathname();
   const { user } = useAuth();
   const { plan } = usePlanContext();
-<<<<<<< HEAD
   const isAdminRoute = pathname?.startsWith("/admin");
-=======
-  const router = useRouter();
->>>>>>> e7702258
 
   // Don't show on login/signup pages
   if (pathname?.startsWith("/auth/") || isAdminRoute) {
