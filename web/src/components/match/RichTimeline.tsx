--- conflicted
+++ resolved
@@ -4,12 +4,9 @@
 /* eslint-disable @typescript-eslint/no-unused-vars */
 
 import React, { useEffect, useMemo, useRef, useState } from "react";
-<<<<<<< HEAD
-=======
 import { createPortal } from 'react-dom';
 import { useTheme } from "next-themes";
 import { getEventBrief, postCollect, getComments } from "@/lib/collect";
->>>>>>> 11bcfd72
 import { summarizeEventBriefs } from "@/lib/summarizer";
 import { resolvePlayerImageByName, resolvePlayerImageFromObj, getTeamRoster } from "@/lib/roster";
 import type { TLItem } from "@/lib/match-mappers";
@@ -390,11 +387,7 @@
   const allClusters = useMemo(() => clusterItems(allItems), [allItems]);
 
   // Horizontal layout configuration (compressed spacing)
-<<<<<<< HEAD
-  const cfg = useMemo(() => ({ pxPerMinute: 9, maxGapPx: 110, minGapPx: 24, leftPad: 36, rightPad: 44 }), []);
-=======
   const cfg = { pxPerMinute: 9, maxGapPx: 110, minGapPx: 24, leftPad: 36, rightPad: 44, startGapPx: 28, anchorGapPx: 28 };
->>>>>>> 11bcfd72
 
   const positions = useMemo(() => {
     let curX = cfg.leftPad + (cfg.startGapPx || 0); // add a gap after 0' so first event doesn't overlap the 0' tick
@@ -473,17 +466,9 @@
     try {
       const t = teamSide === 'home' ? teams?.home : teams?.away;
       if (t && typeof t === 'object') {
-<<<<<<< HEAD
-        const keys = ['logo', 'team_logo', 'logo_url', 'team_logo_url', 'team_image', 'image', 'strTeamBadge'];
-        for (const k of keys) {
-          const v = (t as Record<string, unknown>)[k];
-          if (typeof v === 'string' && v.trim()) return v;
-        }
-=======
         // look for common logo fields
         const logoKeys = ['logo', 'badge', 'crest', 'team_logo', 'teamLogo', 'image', 'photo', 'thumbnail'];
         for (const k of logoKeys) if ((t as any)[k]) return String((t as any)[k]);
->>>>>>> 11bcfd72
       }
       // try matchRaw fallback
       const m = matchRaw as Record<string, unknown> | null;
@@ -1072,14 +1057,7 @@
         />
       ))}
 
-<<<<<<< HEAD
-      {/* Minute label bubble */}
-      <div className="absolute -translate-x-1/2 -translate-y-1/2 text-[11px] text-gray-700 select-none" style={{ top: 60 }}>
-  <div className="rounded-md bg-gray-100 px-1.5 py-0.5 border border-white shadow-sm">{minute}&rsquo;</div>
-      </div>
-=======
       {/* cluster minute label removed from here; labels are rendered together in an overlay so they're all exactly on the baseline */}
->>>>>>> 11bcfd72
 
       {/* Away side (bottom) */}
       {away.map((g, i) => (
